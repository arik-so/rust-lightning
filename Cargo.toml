--- conflicted
+++ resolved
@@ -15,9 +15,5 @@
 lto = true
 
 [patch.crates-io]
-<<<<<<< HEAD
 bitcoin_hashes = { git = "https://github.com/rust-bitcoin/bitcoin_hashes" }
-=======
-bitcoin_hashes = { git = "https://github.com/rust-bitcoin/bitcoin_hashes" }
-secp256k1 = { git = "https://github.com/TheBlueMatt/rust-secp256k1" }
->>>>>>> fa3e60bc
+secp256k1 = { git = "https://github.com/TheBlueMatt/rust-secp256k1" }