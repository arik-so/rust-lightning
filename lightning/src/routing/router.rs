--- conflicted
+++ resolved
@@ -2151,7 +2151,1192 @@
 		assert_eq!(route.paths[0][1].node_features.le_flags(), &[0; 0]); // We dont pass flags in from invoices yet
 		assert_eq!(route.paths[0][1].channel_features.le_flags(), &[0; 0]); // We can't learn any flags from invoices, sadly
 	}
-<<<<<<< HEAD
+
+	#[test]
+	fn available_amount_while_routing_test() {
+		// Tests whether we choose the correct available channel amount while routing.
+
+		let (secp_ctx, mut net_graph_msg_handler, chain_monitor, logger) = build_graph();
+		let (our_privkey, our_id, privkeys, nodes) = get_nodes(&secp_ctx);
+
+		// We will use a simple single-path route from
+		// our node to node2 via node0: channels {1, 3}.
+
+		// First disable all other paths.
+		update_channel(&net_graph_msg_handler, &secp_ctx, &our_privkey, UnsignedChannelUpdate {
+			chain_hash: genesis_block(Network::Testnet).header.block_hash(),
+			short_channel_id: 2,
+			timestamp: 2,
+			flags: 2,
+			cltv_expiry_delta: 0,
+			htlc_minimum_msat: 0,
+			htlc_maximum_msat: OptionalField::Present(100_000),
+			fee_base_msat: 0,
+			fee_proportional_millionths: 0,
+			excess_data: Vec::new()
+		});
+		update_channel(&net_graph_msg_handler, &secp_ctx, &our_privkey, UnsignedChannelUpdate {
+			chain_hash: genesis_block(Network::Testnet).header.block_hash(),
+			short_channel_id: 12,
+			timestamp: 2,
+			flags: 2,
+			cltv_expiry_delta: 0,
+			htlc_minimum_msat: 0,
+			htlc_maximum_msat: OptionalField::Present(100_000),
+			fee_base_msat: 0,
+			fee_proportional_millionths: 0,
+			excess_data: Vec::new()
+		});
+
+		// Make the first channel (#1) very permissive,
+		// and we will be testing all limits on the second channel.
+		update_channel(&net_graph_msg_handler, &secp_ctx, &our_privkey, UnsignedChannelUpdate {
+			chain_hash: genesis_block(Network::Testnet).header.block_hash(),
+			short_channel_id: 1,
+			timestamp: 2,
+			flags: 0,
+			cltv_expiry_delta: 0,
+			htlc_minimum_msat: 0,
+			htlc_maximum_msat: OptionalField::Present(1_000_000_000),
+			fee_base_msat: 0,
+			fee_proportional_millionths: 0,
+			excess_data: Vec::new()
+		});
+
+		// First, let's see if routing works if we have absolutely no idea about the available amount.
+		// In this case, it should be set to 250_000 sats.
+		update_channel(&net_graph_msg_handler, &secp_ctx, &privkeys[0], UnsignedChannelUpdate {
+			chain_hash: genesis_block(Network::Testnet).header.block_hash(),
+			short_channel_id: 3,
+			timestamp: 2,
+			flags: 0,
+			cltv_expiry_delta: 0,
+			htlc_minimum_msat: 0,
+			htlc_maximum_msat: OptionalField::Absent,
+			fee_base_msat: 0,
+			fee_proportional_millionths: 0,
+			excess_data: Vec::new()
+		});
+
+		{
+			// Attempt to route more than available results in a failure.
+			if let Err(LightningError{err, action: ErrorAction::IgnoreError}) = get_route(&our_id, &net_graph_msg_handler.network_graph.read().unwrap(), &nodes[2], None, &Vec::new(), 250_000_001, 42, Arc::clone(&logger)) {
+				assert_eq!(err, "Failed to find a sufficient route to the given destination");
+			} else { panic!(); }
+		}
+
+		{
+			// Now, attempt to route an exact amount we have should be fine.
+			let route = get_route(&our_id, &net_graph_msg_handler.network_graph.read().unwrap(), &nodes[2], None, &Vec::new(), 250_000_000, 42, Arc::clone(&logger)).unwrap();
+			assert_eq!(route.paths.len(), 1);
+			let path = route.paths.last().unwrap();
+			assert_eq!(path.len(), 2);
+			assert_eq!(path.last().unwrap().pubkey, nodes[2]);
+			assert_eq!(path.last().unwrap().fee_msat, 250_000_000);
+		}
+
+		// Check that setting outbound_capacity_msat in first_hops limits the channels.
+		// Disable channel #1 and use another first hop.
+		update_channel(&net_graph_msg_handler, &secp_ctx, &our_privkey, UnsignedChannelUpdate {
+			chain_hash: genesis_block(Network::Testnet).header.block_hash(),
+			short_channel_id: 1,
+			timestamp: 3,
+			flags: 2,
+			cltv_expiry_delta: 0,
+			htlc_minimum_msat: 0,
+			htlc_maximum_msat: OptionalField::Present(1_000_000_000),
+			fee_base_msat: 0,
+			fee_proportional_millionths: 0,
+			excess_data: Vec::new()
+		});
+
+		// Now, limit the first_hop by the outbound_capacity_msat of 200_000 sats.
+		let our_chans = vec![channelmanager::ChannelDetails {
+			channel_id: [0; 32],
+			short_channel_id: Some(42),
+			remote_network_id: nodes[0].clone(),
+			counterparty_features: InitFeatures::from_le_bytes(vec![0b11]),
+			channel_value_satoshis: 0,
+			user_id: 0,
+			outbound_capacity_msat: 200_000_000,
+			inbound_capacity_msat: 0,
+			is_live: true,
+		}];
+
+		{
+			// Attempt to route more than available results in a failure.
+			if let Err(LightningError{err, action: ErrorAction::IgnoreError}) = get_route(&our_id, &net_graph_msg_handler.network_graph.read().unwrap(), &nodes[2], Some(&our_chans.iter().collect::<Vec<_>>()), &Vec::new(), 200_000_001, 42, Arc::clone(&logger)) {
+				assert_eq!(err, "Failed to find a sufficient route to the given destination");
+			} else { panic!(); }
+		}
+
+		{
+			// Now, attempt to route an exact amount we have should be fine.
+			let route = get_route(&our_id, &net_graph_msg_handler.network_graph.read().unwrap(), &nodes[2], Some(&our_chans.iter().collect::<Vec<_>>()), &Vec::new(), 200_000_000, 42, Arc::clone(&logger)).unwrap();
+			assert_eq!(route.paths.len(), 1);
+			let path = route.paths.last().unwrap();
+			assert_eq!(path.len(), 2);
+			assert_eq!(path.last().unwrap().pubkey, nodes[2]);
+			assert_eq!(path.last().unwrap().fee_msat, 200_000_000);
+		}
+
+		// Enable channel #1 back.
+		update_channel(&net_graph_msg_handler, &secp_ctx, &our_privkey, UnsignedChannelUpdate {
+			chain_hash: genesis_block(Network::Testnet).header.block_hash(),
+			short_channel_id: 1,
+			timestamp: 4,
+			flags: 0,
+			cltv_expiry_delta: 0,
+			htlc_minimum_msat: 0,
+			htlc_maximum_msat: OptionalField::Present(1_000_000_000),
+			fee_base_msat: 0,
+			fee_proportional_millionths: 0,
+			excess_data: Vec::new()
+		});
+
+
+		// Now let's see if routing works if we know only htlc_maximum_msat.
+		update_channel(&net_graph_msg_handler, &secp_ctx, &privkeys[0], UnsignedChannelUpdate {
+			chain_hash: genesis_block(Network::Testnet).header.block_hash(),
+			short_channel_id: 3,
+			timestamp: 3,
+			flags: 0,
+			cltv_expiry_delta: 0,
+			htlc_minimum_msat: 0,
+			htlc_maximum_msat: OptionalField::Present(15_000),
+			fee_base_msat: 0,
+			fee_proportional_millionths: 0,
+			excess_data: Vec::new()
+		});
+
+		{
+			// Attempt to route more than available results in a failure.
+			if let Err(LightningError{err, action: ErrorAction::IgnoreError}) = get_route(&our_id, &net_graph_msg_handler.network_graph.read().unwrap(), &nodes[2], None, &Vec::new(), 15_001, 42, Arc::clone(&logger)) {
+				assert_eq!(err, "Failed to find a sufficient route to the given destination");
+			} else { panic!(); }
+		}
+
+		{
+			// Now, attempt to route an exact amount we have should be fine.
+			let route = get_route(&our_id, &net_graph_msg_handler.network_graph.read().unwrap(), &nodes[2], None, &Vec::new(), 15_000, 42, Arc::clone(&logger)).unwrap();
+			assert_eq!(route.paths.len(), 1);
+			let path = route.paths.last().unwrap();
+			assert_eq!(path.len(), 2);
+			assert_eq!(path.last().unwrap().pubkey, nodes[2]);
+			assert_eq!(path.last().unwrap().fee_msat, 15_000);
+		}
+
+		// Now let's see if routing works if we know only capacity from the UTXO.
+
+		// We can't change UTXO capacity on the fly, so we'll disable
+		// the existing channel and add another one with the capacity we need.
+		update_channel(&net_graph_msg_handler, &secp_ctx, &privkeys[0], UnsignedChannelUpdate {
+			chain_hash: genesis_block(Network::Testnet).header.block_hash(),
+			short_channel_id: 3,
+			timestamp: 4,
+			flags: 2,
+			cltv_expiry_delta: 0,
+			htlc_minimum_msat: 0,
+			htlc_maximum_msat: OptionalField::Absent,
+			fee_base_msat: 0,
+			fee_proportional_millionths: 0,
+			excess_data: Vec::new()
+		});
+
+		let good_script = Builder::new().push_opcode(opcodes::all::OP_PUSHNUM_2)
+		.push_slice(&PublicKey::from_secret_key(&secp_ctx, &privkeys[0]).serialize())
+		.push_slice(&PublicKey::from_secret_key(&secp_ctx, &privkeys[2]).serialize())
+		.push_opcode(opcodes::all::OP_PUSHNUM_2)
+		.push_opcode(opcodes::all::OP_CHECKMULTISIG).into_script().to_v0_p2wsh();
+
+		*chain_monitor.utxo_ret.lock().unwrap() = Ok(TxOut { value: 15, script_pubkey: good_script.clone() });
+		net_graph_msg_handler.add_chain_access(Some(chain_monitor));
+
+		add_channel(&net_graph_msg_handler, &secp_ctx, &privkeys[0], &privkeys[2], ChannelFeatures::from_le_bytes(id_to_feature_flags(3)), 333);
+		update_channel(&net_graph_msg_handler, &secp_ctx, &privkeys[0], UnsignedChannelUpdate {
+			chain_hash: genesis_block(Network::Testnet).header.block_hash(),
+			short_channel_id: 333,
+			timestamp: 1,
+			flags: 0,
+			cltv_expiry_delta: (3 << 8) | 1,
+			htlc_minimum_msat: 0,
+			htlc_maximum_msat: OptionalField::Absent,
+			fee_base_msat: 0,
+			fee_proportional_millionths: 0,
+			excess_data: Vec::new()
+		});
+		update_channel(&net_graph_msg_handler, &secp_ctx, &privkeys[2], UnsignedChannelUpdate {
+			chain_hash: genesis_block(Network::Testnet).header.block_hash(),
+			short_channel_id: 333,
+			timestamp: 1,
+			flags: 1,
+			cltv_expiry_delta: (3 << 8) | 2,
+			htlc_minimum_msat: 0,
+			htlc_maximum_msat: OptionalField::Absent,
+			fee_base_msat: 100,
+			fee_proportional_millionths: 0,
+			excess_data: Vec::new()
+		});
+
+		{
+			// Attempt to route more than available results in a failure.
+			if let Err(LightningError{err, action: ErrorAction::IgnoreError}) = get_route(&our_id, &net_graph_msg_handler.network_graph.read().unwrap(), &nodes[2], None, &Vec::new(), 15_001, 42, Arc::clone(&logger)) {
+				assert_eq!(err, "Failed to find a sufficient route to the given destination");
+			} else { panic!(); }
+		}
+
+		{
+			// Now, attempt to route an exact amount we have should be fine.
+			let route = get_route(&our_id, &net_graph_msg_handler.network_graph.read().unwrap(), &nodes[2], None, &Vec::new(), 15_000, 42, Arc::clone(&logger)).unwrap();
+			assert_eq!(route.paths.len(), 1);
+			let path = route.paths.last().unwrap();
+			assert_eq!(path.len(), 2);
+			assert_eq!(path.last().unwrap().pubkey, nodes[2]);
+			assert_eq!(path.last().unwrap().fee_msat, 15_000);
+		}
+
+		// Now let's see if routing chooses htlc_maximum_msat over UTXO capacity.
+		update_channel(&net_graph_msg_handler, &secp_ctx, &privkeys[0], UnsignedChannelUpdate {
+			chain_hash: genesis_block(Network::Testnet).header.block_hash(),
+			short_channel_id: 333,
+			timestamp: 6,
+			flags: 0,
+			cltv_expiry_delta: 0,
+			htlc_minimum_msat: 0,
+			htlc_maximum_msat: OptionalField::Present(10_000),
+			fee_base_msat: 0,
+			fee_proportional_millionths: 0,
+			excess_data: Vec::new()
+		});
+
+		{
+			// Attempt to route more than available results in a failure.
+			if let Err(LightningError{err, action: ErrorAction::IgnoreError}) = get_route(&our_id, &net_graph_msg_handler.network_graph.read().unwrap(), &nodes[2], None, &Vec::new(), 10_001, 42, Arc::clone(&logger)) {
+				assert_eq!(err, "Failed to find a sufficient route to the given destination");
+			} else { panic!(); }
+		}
+
+		{
+			// Now, attempt to route an exact amount we have should be fine.
+			let route = get_route(&our_id, &net_graph_msg_handler.network_graph.read().unwrap(), &nodes[2], None, &Vec::new(), 10_000, 42, Arc::clone(&logger)).unwrap();
+			assert_eq!(route.paths.len(), 1);
+			let path = route.paths.last().unwrap();
+			assert_eq!(path.len(), 2);
+			assert_eq!(path.last().unwrap().pubkey, nodes[2]);
+			assert_eq!(path.last().unwrap().fee_msat, 10_000);
+		}
+	}
+
+	#[test]
+	fn available_liquidity_last_hop_test() {
+		// Check that available liquidity properly limits the path even when only
+		// one of the latter hops is limited.
+		let (secp_ctx, net_graph_msg_handler, _, logger) = build_graph();
+		let (our_privkey, our_id, privkeys, nodes) = get_nodes(&secp_ctx);
+
+		// Path via {node7, node2, node4} is channels {12, 13, 6, 11}.
+		// {12, 13, 11} have the capacities of 100, {6} has a capacity of 50.
+		// Total capacity: 50 sats.
+
+		// Disable other potential paths.
+		update_channel(&net_graph_msg_handler, &secp_ctx, &our_privkey, UnsignedChannelUpdate {
+			chain_hash: genesis_block(Network::Testnet).header.block_hash(),
+			short_channel_id: 2,
+			timestamp: 2,
+			flags: 2,
+			cltv_expiry_delta: 0,
+			htlc_minimum_msat: 0,
+			htlc_maximum_msat: OptionalField::Present(100_000),
+			fee_base_msat: 0,
+			fee_proportional_millionths: 0,
+			excess_data: Vec::new()
+		});
+		update_channel(&net_graph_msg_handler, &secp_ctx, &privkeys[2], UnsignedChannelUpdate {
+			chain_hash: genesis_block(Network::Testnet).header.block_hash(),
+			short_channel_id: 7,
+			timestamp: 2,
+			flags: 2,
+			cltv_expiry_delta: 0,
+			htlc_minimum_msat: 0,
+			htlc_maximum_msat: OptionalField::Present(100_000),
+			fee_base_msat: 0,
+			fee_proportional_millionths: 0,
+			excess_data: Vec::new()
+		});
+
+		// Limit capacities
+
+		update_channel(&net_graph_msg_handler, &secp_ctx, &our_privkey, UnsignedChannelUpdate {
+			chain_hash: genesis_block(Network::Testnet).header.block_hash(),
+			short_channel_id: 12,
+			timestamp: 2,
+			flags: 0,
+			cltv_expiry_delta: 0,
+			htlc_minimum_msat: 0,
+			htlc_maximum_msat: OptionalField::Present(100_000),
+			fee_base_msat: 0,
+			fee_proportional_millionths: 0,
+			excess_data: Vec::new()
+		});
+		update_channel(&net_graph_msg_handler, &secp_ctx, &privkeys[7], UnsignedChannelUpdate {
+			chain_hash: genesis_block(Network::Testnet).header.block_hash(),
+			short_channel_id: 13,
+			timestamp: 2,
+			flags: 0,
+			cltv_expiry_delta: 0,
+			htlc_minimum_msat: 0,
+			htlc_maximum_msat: OptionalField::Present(100_000),
+			fee_base_msat: 0,
+			fee_proportional_millionths: 0,
+			excess_data: Vec::new()
+		});
+
+		update_channel(&net_graph_msg_handler, &secp_ctx, &privkeys[2], UnsignedChannelUpdate {
+			chain_hash: genesis_block(Network::Testnet).header.block_hash(),
+			short_channel_id: 6,
+			timestamp: 2,
+			flags: 0,
+			cltv_expiry_delta: 0,
+			htlc_minimum_msat: 0,
+			htlc_maximum_msat: OptionalField::Present(50_000),
+			fee_base_msat: 0,
+			fee_proportional_millionths: 0,
+			excess_data: Vec::new()
+		});
+		update_channel(&net_graph_msg_handler, &secp_ctx, &privkeys[4], UnsignedChannelUpdate {
+			chain_hash: genesis_block(Network::Testnet).header.block_hash(),
+			short_channel_id: 11,
+			timestamp: 2,
+			flags: 0,
+			cltv_expiry_delta: 0,
+			htlc_minimum_msat: 0,
+			htlc_maximum_msat: OptionalField::Present(100_000),
+			fee_base_msat: 0,
+			fee_proportional_millionths: 0,
+			excess_data: Vec::new()
+		});
+		{
+			// Attempt to route more than available results in a failure.
+			if let Err(LightningError{err, action: ErrorAction::IgnoreError}) = get_route(&our_id, &net_graph_msg_handler.network_graph.read().unwrap(), &nodes[3], None, &Vec::new(), 60_000, 42, Arc::clone(&logger)) {
+				assert_eq!(err, "Failed to find a sufficient route to the given destination");
+			} else { panic!(); }
+		}
+
+		{
+			// Now, attempt to route 49 sats (just a bit below the capacity).
+			let route = get_route(&our_id, &net_graph_msg_handler.network_graph.read().unwrap(), &nodes[3], None, &Vec::new(), 49_000, 42, Arc::clone(&logger)).unwrap();
+			assert_eq!(route.paths.len(), 1);
+			let mut total_amount_paid_msat = 0;
+			for path in &route.paths {
+				assert_eq!(path.len(), 4);
+				assert_eq!(path.last().unwrap().pubkey, nodes[3]);
+				total_amount_paid_msat += path.last().unwrap().fee_msat;
+			}
+			assert_eq!(total_amount_paid_msat, 49_000);
+		}
+
+		{
+			// Attempt to route an exact amount is also fine
+			let route = get_route(&our_id, &net_graph_msg_handler.network_graph.read().unwrap(), &nodes[3], None, &Vec::new(), 50_000, 42, Arc::clone(&logger)).unwrap();
+			assert_eq!(route.paths.len(), 1);
+			let mut total_amount_paid_msat = 0;
+			for path in &route.paths {
+				assert_eq!(path.len(), 4);
+				assert_eq!(path.last().unwrap().pubkey, nodes[3]);
+				total_amount_paid_msat += path.last().unwrap().fee_msat;
+			}
+			assert_eq!(total_amount_paid_msat, 50_000);
+		}
+	}
+
+	#[test]
+	fn ignore_fee_first_hop_test() {
+		let (secp_ctx, net_graph_msg_handler, _, logger) = build_graph();
+		let (our_privkey, our_id, privkeys, nodes) = get_nodes(&secp_ctx);
+
+		// Path via node0 is channels {1, 3}. Limit them to 100 and 50 sats (total limit 50).
+		update_channel(&net_graph_msg_handler, &secp_ctx, &our_privkey, UnsignedChannelUpdate {
+			chain_hash: genesis_block(Network::Testnet).header.block_hash(),
+			short_channel_id: 1,
+			timestamp: 2,
+			flags: 0,
+			cltv_expiry_delta: 0,
+			htlc_minimum_msat: 0,
+			htlc_maximum_msat: OptionalField::Present(100_000),
+			fee_base_msat: 1_000_000,
+			fee_proportional_millionths: 0,
+			excess_data: Vec::new()
+		});
+		update_channel(&net_graph_msg_handler, &secp_ctx, &privkeys[0], UnsignedChannelUpdate {
+			chain_hash: genesis_block(Network::Testnet).header.block_hash(),
+			short_channel_id: 3,
+			timestamp: 2,
+			flags: 0,
+			cltv_expiry_delta: 0,
+			htlc_minimum_msat: 0,
+			htlc_maximum_msat: OptionalField::Present(50_000),
+			fee_base_msat: 0,
+			fee_proportional_millionths: 0,
+			excess_data: Vec::new()
+		});
+
+		{
+			let route = get_route(&our_id, &net_graph_msg_handler.network_graph.read().unwrap(), &nodes[2], None, &Vec::new(), 50_000, 42, Arc::clone(&logger)).unwrap();
+			assert_eq!(route.paths.len(), 1);
+			let mut total_amount_paid_msat = 0;
+			for path in &route.paths {
+				assert_eq!(path.len(), 2);
+				assert_eq!(path.last().unwrap().pubkey, nodes[2]);
+				total_amount_paid_msat += path.last().unwrap().fee_msat;
+			}
+			assert_eq!(total_amount_paid_msat, 50_000);
+		}
+	}
+
+	#[test]
+	fn simple_mpp_route_test() {
+		let (secp_ctx, net_graph_msg_handler, _, logger) = build_graph();
+		let (our_privkey, our_id, privkeys, nodes) = get_nodes(&secp_ctx);
+
+		// We need a route consisting of 3 paths:
+		// From our node to node2 via node0, node7, node1 (three paths one hop each).
+		// To achieve this, the amount being transferred should be around
+		// the total capacity of these 3 paths.
+
+		// First, we set limits on these (previously unlimited) channels.
+		// Their aggregate capacity will be 50 + 60 + 180 = 290 sats.
+
+		// Path via node0 is channels {1, 3}. Limit them to 100 and 50 sats (total limit 50).
+		update_channel(&net_graph_msg_handler, &secp_ctx, &our_privkey, UnsignedChannelUpdate {
+			chain_hash: genesis_block(Network::Testnet).header.block_hash(),
+			short_channel_id: 1,
+			timestamp: 2,
+			flags: 0,
+			cltv_expiry_delta: 0,
+			htlc_minimum_msat: 0,
+			htlc_maximum_msat: OptionalField::Present(100_000),
+			fee_base_msat: 0,
+			fee_proportional_millionths: 0,
+			excess_data: Vec::new()
+		});
+		update_channel(&net_graph_msg_handler, &secp_ctx, &privkeys[0], UnsignedChannelUpdate {
+			chain_hash: genesis_block(Network::Testnet).header.block_hash(),
+			short_channel_id: 3,
+			timestamp: 2,
+			flags: 0,
+			cltv_expiry_delta: 0,
+			htlc_minimum_msat: 0,
+			htlc_maximum_msat: OptionalField::Present(50_000),
+			fee_base_msat: 0,
+			fee_proportional_millionths: 0,
+			excess_data: Vec::new()
+		});
+
+		// Path via node7 is channels {12, 13}. Limit them to 60 and 60 sats
+		// (total limit 60).
+		update_channel(&net_graph_msg_handler, &secp_ctx, &our_privkey, UnsignedChannelUpdate {
+			chain_hash: genesis_block(Network::Testnet).header.block_hash(),
+			short_channel_id: 12,
+			timestamp: 2,
+			flags: 0,
+			cltv_expiry_delta: 0,
+			htlc_minimum_msat: 0,
+			htlc_maximum_msat: OptionalField::Present(60_000),
+			fee_base_msat: 0,
+			fee_proportional_millionths: 0,
+			excess_data: Vec::new()
+		});
+		update_channel(&net_graph_msg_handler, &secp_ctx, &privkeys[7], UnsignedChannelUpdate {
+			chain_hash: genesis_block(Network::Testnet).header.block_hash(),
+			short_channel_id: 13,
+			timestamp: 2,
+			flags: 0,
+			cltv_expiry_delta: 0,
+			htlc_minimum_msat: 0,
+			htlc_maximum_msat: OptionalField::Present(60_000),
+			fee_base_msat: 0,
+			fee_proportional_millionths: 0,
+			excess_data: Vec::new()
+		});
+
+		// Path via node1 is channels {2, 4}. Limit them to 200 and 180 sats
+		// (total capacity 180 sats).
+		update_channel(&net_graph_msg_handler, &secp_ctx, &our_privkey, UnsignedChannelUpdate {
+			chain_hash: genesis_block(Network::Testnet).header.block_hash(),
+			short_channel_id: 2,
+			timestamp: 2,
+			flags: 0,
+			cltv_expiry_delta: 0,
+			htlc_minimum_msat: 0,
+			htlc_maximum_msat: OptionalField::Present(200_000),
+			fee_base_msat: 0,
+			fee_proportional_millionths: 0,
+			excess_data: Vec::new()
+		});
+		update_channel(&net_graph_msg_handler, &secp_ctx, &privkeys[1], UnsignedChannelUpdate {
+			chain_hash: genesis_block(Network::Testnet).header.block_hash(),
+			short_channel_id: 4,
+			timestamp: 2,
+			flags: 0,
+			cltv_expiry_delta: 0,
+			htlc_minimum_msat: 0,
+			htlc_maximum_msat: OptionalField::Present(180_000),
+			fee_base_msat: 0,
+			fee_proportional_millionths: 0,
+			excess_data: Vec::new()
+		});
+
+		{
+			// Attempt to route more than available results in a failure.
+			if let Err(LightningError{err, action: ErrorAction::IgnoreError}) = get_route(&our_id, &net_graph_msg_handler.network_graph.read().unwrap(), &nodes[2], None, &Vec::new(), 300_000, 42, Arc::clone(&logger)) {
+				assert_eq!(err, "Failed to find a sufficient route to the given destination");
+			} else { panic!(); }
+		}
+
+		{
+			// Now, attempt to route 250 sats (just a bit below the capacity).
+			// Our algorithm should provide us with these 3 paths.
+			let route = get_route(&our_id, &net_graph_msg_handler.network_graph.read().unwrap(), &nodes[2], None, &Vec::new(), 250_000, 42, Arc::clone(&logger)).unwrap();
+			assert_eq!(route.paths.len(), 3);
+			let mut total_amount_paid_msat = 0;
+			for path in &route.paths {
+				assert_eq!(path.len(), 2);
+				assert_eq!(path.last().unwrap().pubkey, nodes[2]);
+				total_amount_paid_msat += path.last().unwrap().fee_msat;
+			}
+			assert_eq!(total_amount_paid_msat, 250_000);
+		}
+
+		{
+			// Attempt to route an exact amount is also fine
+			let route = get_route(&our_id, &net_graph_msg_handler.network_graph.read().unwrap(), &nodes[2], None, &Vec::new(), 290_000, 42, Arc::clone(&logger)).unwrap();
+			assert_eq!(route.paths.len(), 3);
+			let mut total_amount_paid_msat = 0;
+			for path in &route.paths {
+				assert_eq!(path.len(), 2);
+				assert_eq!(path.last().unwrap().pubkey, nodes[2]);
+				total_amount_paid_msat += path.last().unwrap().fee_msat;
+			}
+			assert_eq!(total_amount_paid_msat, 290_000);
+		}
+	}
+
+	#[test]
+	fn long_mpp_route_test() {
+		let (secp_ctx, net_graph_msg_handler, _, logger) = build_graph();
+		let (our_privkey, our_id, privkeys, nodes) = get_nodes(&secp_ctx);
+
+		// We need a route consisting of 3 paths:
+		// From our node to node3 via {node0, node2}, {node7, node2, node4} and {node7, node2}.
+		// Note that these paths overlap (channels 5, 12, 13).
+		// We will route 300 sats.
+		// Each path will have 100 sats capacity, those channels which
+		// are used twice will have 200 sats capacity.
+
+		// Disable other potential paths.
+		update_channel(&net_graph_msg_handler, &secp_ctx, &our_privkey, UnsignedChannelUpdate {
+			chain_hash: genesis_block(Network::Testnet).header.block_hash(),
+			short_channel_id: 2,
+			timestamp: 2,
+			flags: 2,
+			cltv_expiry_delta: 0,
+			htlc_minimum_msat: 0,
+			htlc_maximum_msat: OptionalField::Present(100_000),
+			fee_base_msat: 0,
+			fee_proportional_millionths: 0,
+			excess_data: Vec::new()
+		});
+		update_channel(&net_graph_msg_handler, &secp_ctx, &privkeys[2], UnsignedChannelUpdate {
+			chain_hash: genesis_block(Network::Testnet).header.block_hash(),
+			short_channel_id: 7,
+			timestamp: 2,
+			flags: 2,
+			cltv_expiry_delta: 0,
+			htlc_minimum_msat: 0,
+			htlc_maximum_msat: OptionalField::Present(100_000),
+			fee_base_msat: 0,
+			fee_proportional_millionths: 0,
+			excess_data: Vec::new()
+		});
+
+		// Path via {node0, node2} is channels {1, 3, 5}.
+		update_channel(&net_graph_msg_handler, &secp_ctx, &our_privkey, UnsignedChannelUpdate {
+			chain_hash: genesis_block(Network::Testnet).header.block_hash(),
+			short_channel_id: 1,
+			timestamp: 2,
+			flags: 0,
+			cltv_expiry_delta: 0,
+			htlc_minimum_msat: 0,
+			htlc_maximum_msat: OptionalField::Present(100_000),
+			fee_base_msat: 0,
+			fee_proportional_millionths: 0,
+			excess_data: Vec::new()
+		});
+		update_channel(&net_graph_msg_handler, &secp_ctx, &privkeys[0], UnsignedChannelUpdate {
+			chain_hash: genesis_block(Network::Testnet).header.block_hash(),
+			short_channel_id: 3,
+			timestamp: 2,
+			flags: 0,
+			cltv_expiry_delta: 0,
+			htlc_minimum_msat: 0,
+			htlc_maximum_msat: OptionalField::Present(100_000),
+			fee_base_msat: 0,
+			fee_proportional_millionths: 0,
+			excess_data: Vec::new()
+		});
+
+		// Capacity of 200 sats because this channel will be used by 3rd path as well.
+		add_channel(&net_graph_msg_handler, &secp_ctx, &privkeys[2], &privkeys[3], ChannelFeatures::from_le_bytes(id_to_feature_flags(5)), 5);
+		update_channel(&net_graph_msg_handler, &secp_ctx, &privkeys[2], UnsignedChannelUpdate {
+			chain_hash: genesis_block(Network::Testnet).header.block_hash(),
+			short_channel_id: 5,
+			timestamp: 2,
+			flags: 0,
+			cltv_expiry_delta: 0,
+			htlc_minimum_msat: 0,
+			htlc_maximum_msat: OptionalField::Present(200_000),
+			fee_base_msat: 0,
+			fee_proportional_millionths: 0,
+			excess_data: Vec::new()
+		});
+
+		// Path via {node7, node2, node4} is channels {12, 13, 6, 11}.
+		// Add 100 sats to the capacities of {12, 13}, because these channels
+		// are also used for 3rd path. 100 sats for the rest. Total capacity: 100 sats.
+		update_channel(&net_graph_msg_handler, &secp_ctx, &our_privkey, UnsignedChannelUpdate {
+			chain_hash: genesis_block(Network::Testnet).header.block_hash(),
+			short_channel_id: 12,
+			timestamp: 2,
+			flags: 0,
+			cltv_expiry_delta: 0,
+			htlc_minimum_msat: 0,
+			htlc_maximum_msat: OptionalField::Present(200_000),
+			fee_base_msat: 0,
+			fee_proportional_millionths: 0,
+			excess_data: Vec::new()
+		});
+		update_channel(&net_graph_msg_handler, &secp_ctx, &privkeys[7], UnsignedChannelUpdate {
+			chain_hash: genesis_block(Network::Testnet).header.block_hash(),
+			short_channel_id: 13,
+			timestamp: 2,
+			flags: 0,
+			cltv_expiry_delta: 0,
+			htlc_minimum_msat: 0,
+			htlc_maximum_msat: OptionalField::Present(200_000),
+			fee_base_msat: 0,
+			fee_proportional_millionths: 0,
+			excess_data: Vec::new()
+		});
+
+		update_channel(&net_graph_msg_handler, &secp_ctx, &privkeys[2], UnsignedChannelUpdate {
+			chain_hash: genesis_block(Network::Testnet).header.block_hash(),
+			short_channel_id: 6,
+			timestamp: 2,
+			flags: 0,
+			cltv_expiry_delta: 0,
+			htlc_minimum_msat: 0,
+			htlc_maximum_msat: OptionalField::Present(100_000),
+			fee_base_msat: 0,
+			fee_proportional_millionths: 0,
+			excess_data: Vec::new()
+		});
+		update_channel(&net_graph_msg_handler, &secp_ctx, &privkeys[4], UnsignedChannelUpdate {
+			chain_hash: genesis_block(Network::Testnet).header.block_hash(),
+			short_channel_id: 11,
+			timestamp: 2,
+			flags: 0,
+			cltv_expiry_delta: 0,
+			htlc_minimum_msat: 0,
+			htlc_maximum_msat: OptionalField::Present(100_000),
+			fee_base_msat: 0,
+			fee_proportional_millionths: 0,
+			excess_data: Vec::new()
+		});
+
+		// Path via {node7, node2} is channels {12, 13, 5}.
+		// We already limited them to 200 sats (they are used twice for 100 sats).
+		// Nothing to do here.
+
+		{
+			// Attempt to route more than available results in a failure.
+			if let Err(LightningError{err, action: ErrorAction::IgnoreError}) = get_route(&our_id, &net_graph_msg_handler.network_graph.read().unwrap(), &nodes[3], None, &Vec::new(), 350_000, 42, Arc::clone(&logger)) {
+				assert_eq!(err, "Failed to find a sufficient route to the given destination");
+			} else { panic!(); }
+		}
+
+		{
+			// Now, attempt to route 300 sats (exact amount we can route).
+			// Our algorithm should provide us with these 3 paths, 100 sats each.
+			let route = get_route(&our_id, &net_graph_msg_handler.network_graph.read().unwrap(), &nodes[3], None, &Vec::new(), 300_000, 42, Arc::clone(&logger)).unwrap();
+			assert_eq!(route.paths.len(), 3);
+
+			let mut total_amount_paid_msat = 0;
+			for path in &route.paths {
+				assert_eq!(path.last().unwrap().pubkey, nodes[3]);
+				total_amount_paid_msat += path.last().unwrap().fee_msat;
+			}
+			assert_eq!(total_amount_paid_msat, 300_000);
+		}
+
+	}
+
+	#[test]
+	fn mpp_cheaper_route_test() {
+		let (secp_ctx, net_graph_msg_handler, _, logger) = build_graph();
+		let (our_privkey, our_id, privkeys, nodes) = get_nodes(&secp_ctx);
+
+		// This test checks that if we have two cheaper paths and one more expensive path,
+		// so that liquidity-wise any 2 of 3 combination is sufficient,
+		// two cheaper paths will be taken.
+		// These paths have equal available liquidity.
+
+		// We need a combination of 3 paths:
+		// From our node to node3 via {node0, node2}, {node7, node2, node4} and {node7, node2}.
+		// Note that these paths overlap (channels 5, 12, 13).
+		// Each path will have 100 sats capacity, those channels which
+		// are used twice will have 200 sats capacity.
+
+		// Disable other potential paths.
+		update_channel(&net_graph_msg_handler, &secp_ctx, &our_privkey, UnsignedChannelUpdate {
+			chain_hash: genesis_block(Network::Testnet).header.block_hash(),
+			short_channel_id: 2,
+			timestamp: 2,
+			flags: 2,
+			cltv_expiry_delta: 0,
+			htlc_minimum_msat: 0,
+			htlc_maximum_msat: OptionalField::Present(100_000),
+			fee_base_msat: 0,
+			fee_proportional_millionths: 0,
+			excess_data: Vec::new()
+		});
+		update_channel(&net_graph_msg_handler, &secp_ctx, &privkeys[2], UnsignedChannelUpdate {
+			chain_hash: genesis_block(Network::Testnet).header.block_hash(),
+			short_channel_id: 7,
+			timestamp: 2,
+			flags: 2,
+			cltv_expiry_delta: 0,
+			htlc_minimum_msat: 0,
+			htlc_maximum_msat: OptionalField::Present(100_000),
+			fee_base_msat: 0,
+			fee_proportional_millionths: 0,
+			excess_data: Vec::new()
+		});
+
+		// Path via {node0, node2} is channels {1, 3, 5}.
+		update_channel(&net_graph_msg_handler, &secp_ctx, &our_privkey, UnsignedChannelUpdate {
+			chain_hash: genesis_block(Network::Testnet).header.block_hash(),
+			short_channel_id: 1,
+			timestamp: 2,
+			flags: 0,
+			cltv_expiry_delta: 0,
+			htlc_minimum_msat: 0,
+			htlc_maximum_msat: OptionalField::Present(100_000),
+			fee_base_msat: 0,
+			fee_proportional_millionths: 0,
+			excess_data: Vec::new()
+		});
+		update_channel(&net_graph_msg_handler, &secp_ctx, &privkeys[0], UnsignedChannelUpdate {
+			chain_hash: genesis_block(Network::Testnet).header.block_hash(),
+			short_channel_id: 3,
+			timestamp: 2,
+			flags: 0,
+			cltv_expiry_delta: 0,
+			htlc_minimum_msat: 0,
+			htlc_maximum_msat: OptionalField::Present(100_000),
+			fee_base_msat: 0,
+			fee_proportional_millionths: 0,
+			excess_data: Vec::new()
+		});
+
+		// Capacity of 200 sats because this channel will be used by 3rd path as well.
+		add_channel(&net_graph_msg_handler, &secp_ctx, &privkeys[2], &privkeys[3], ChannelFeatures::from_le_bytes(id_to_feature_flags(5)), 5);
+		update_channel(&net_graph_msg_handler, &secp_ctx, &privkeys[2], UnsignedChannelUpdate {
+			chain_hash: genesis_block(Network::Testnet).header.block_hash(),
+			short_channel_id: 5,
+			timestamp: 2,
+			flags: 0,
+			cltv_expiry_delta: 0,
+			htlc_minimum_msat: 0,
+			htlc_maximum_msat: OptionalField::Present(200_000),
+			fee_base_msat: 0,
+			fee_proportional_millionths: 0,
+			excess_data: Vec::new()
+		});
+
+		// Path via {node7, node2, node4} is channels {12, 13, 6, 11}.
+		// Add 100 sats to the capacities of {12, 13}, because these channels
+		// are also used for 3rd path. 100 sats for the rest. Total capacity: 100 sats.
+		update_channel(&net_graph_msg_handler, &secp_ctx, &our_privkey, UnsignedChannelUpdate {
+			chain_hash: genesis_block(Network::Testnet).header.block_hash(),
+			short_channel_id: 12,
+			timestamp: 2,
+			flags: 0,
+			cltv_expiry_delta: 0,
+			htlc_minimum_msat: 0,
+			htlc_maximum_msat: OptionalField::Present(200_000),
+			fee_base_msat: 0,
+			fee_proportional_millionths: 0,
+			excess_data: Vec::new()
+		});
+		update_channel(&net_graph_msg_handler, &secp_ctx, &privkeys[7], UnsignedChannelUpdate {
+			chain_hash: genesis_block(Network::Testnet).header.block_hash(),
+			short_channel_id: 13,
+			timestamp: 2,
+			flags: 0,
+			cltv_expiry_delta: 0,
+			htlc_minimum_msat: 0,
+			htlc_maximum_msat: OptionalField::Present(200_000),
+			fee_base_msat: 0,
+			fee_proportional_millionths: 0,
+			excess_data: Vec::new()
+		});
+
+		update_channel(&net_graph_msg_handler, &secp_ctx, &privkeys[2], UnsignedChannelUpdate {
+			chain_hash: genesis_block(Network::Testnet).header.block_hash(),
+			short_channel_id: 6,
+			timestamp: 2,
+			flags: 0,
+			cltv_expiry_delta: 0,
+			htlc_minimum_msat: 0,
+			htlc_maximum_msat: OptionalField::Present(100_000),
+			fee_base_msat: 1_000,
+			fee_proportional_millionths: 0,
+			excess_data: Vec::new()
+		});
+		update_channel(&net_graph_msg_handler, &secp_ctx, &privkeys[4], UnsignedChannelUpdate {
+			chain_hash: genesis_block(Network::Testnet).header.block_hash(),
+			short_channel_id: 11,
+			timestamp: 2,
+			flags: 0,
+			cltv_expiry_delta: 0,
+			htlc_minimum_msat: 0,
+			htlc_maximum_msat: OptionalField::Present(100_000),
+			fee_base_msat: 0,
+			fee_proportional_millionths: 0,
+			excess_data: Vec::new()
+		});
+
+		// Path via {node7, node2} is channels {12, 13, 5}.
+		// We already limited them to 200 sats (they are used twice for 100 sats).
+		// Nothing to do here.
+
+		{
+			// Now, attempt to route 180 sats.
+			// Our algorithm should provide us with these 2 paths.
+			let route = get_route(&our_id, &net_graph_msg_handler.network_graph.read().unwrap(), &nodes[3], None, &Vec::new(), 180_000, 42, Arc::clone(&logger)).unwrap();
+			assert_eq!(route.paths.len(), 2);
+
+			let mut total_value_transferred_msat = 0;
+			let mut total_paid_msat = 0;
+			for path in &route.paths {
+				assert_eq!(path.last().unwrap().pubkey, nodes[3]);
+				total_value_transferred_msat += path.last().unwrap().fee_msat;
+				for hop in path {
+					total_paid_msat += hop.fee_msat;
+				}
+			}
+			// If we paid fee, this would be higher.
+			assert_eq!(total_value_transferred_msat, 180_000);
+			let total_fees_paid = total_paid_msat - total_value_transferred_msat;
+			assert_eq!(total_fees_paid, 0);
+		}
+	}
+
+	#[test]
+	fn fees_on_mpp_route_test() {
+		// This test makes sure that MPP algorithm properly takes into account
+		// fees charged on the channels, by making the fees impactful:
+		// if the fee is not properly accounted for, the behavior is different.
+		let (secp_ctx, net_graph_msg_handler, _, logger) = build_graph();
+		let (our_privkey, our_id, privkeys, nodes) = get_nodes(&secp_ctx);
+
+		// We need a route consisting of 2 paths:
+		// From our node to node3 via {node0, node2} and {node7, node2, node4}.
+		// We will route 200 sats, Each path will have 100 sats capacity.
+
+		// This test is not particularly stable: e.g.,
+		// there's a way to route via {node0, node2, node4}.
+		// It works while pathfinding is deterministic, but can be broken otherwise.
+		// It's fine to ignore this concern for now.
+
+		// Disable other potential paths.
+		update_channel(&net_graph_msg_handler, &secp_ctx, &our_privkey, UnsignedChannelUpdate {
+			chain_hash: genesis_block(Network::Testnet).header.block_hash(),
+			short_channel_id: 2,
+			timestamp: 2,
+			flags: 2,
+			cltv_expiry_delta: 0,
+			htlc_minimum_msat: 0,
+			htlc_maximum_msat: OptionalField::Present(100_000),
+			fee_base_msat: 0,
+			fee_proportional_millionths: 0,
+			excess_data: Vec::new()
+		});
+
+		update_channel(&net_graph_msg_handler, &secp_ctx, &privkeys[2], UnsignedChannelUpdate {
+			chain_hash: genesis_block(Network::Testnet).header.block_hash(),
+			short_channel_id: 7,
+			timestamp: 2,
+			flags: 2,
+			cltv_expiry_delta: 0,
+			htlc_minimum_msat: 0,
+			htlc_maximum_msat: OptionalField::Present(100_000),
+			fee_base_msat: 0,
+			fee_proportional_millionths: 0,
+			excess_data: Vec::new()
+		});
+
+		// Path via {node0, node2} is channels {1, 3, 5}.
+		update_channel(&net_graph_msg_handler, &secp_ctx, &our_privkey, UnsignedChannelUpdate {
+			chain_hash: genesis_block(Network::Testnet).header.block_hash(),
+			short_channel_id: 1,
+			timestamp: 2,
+			flags: 0,
+			cltv_expiry_delta: 0,
+			htlc_minimum_msat: 0,
+			htlc_maximum_msat: OptionalField::Present(100_000),
+			fee_base_msat: 0,
+			fee_proportional_millionths: 0,
+			excess_data: Vec::new()
+		});
+		update_channel(&net_graph_msg_handler, &secp_ctx, &privkeys[0], UnsignedChannelUpdate {
+			chain_hash: genesis_block(Network::Testnet).header.block_hash(),
+			short_channel_id: 3,
+			timestamp: 2,
+			flags: 0,
+			cltv_expiry_delta: 0,
+			htlc_minimum_msat: 0,
+			htlc_maximum_msat: OptionalField::Present(100_000),
+			fee_base_msat: 0,
+			fee_proportional_millionths: 0,
+			excess_data: Vec::new()
+		});
+
+		add_channel(&net_graph_msg_handler, &secp_ctx, &privkeys[2], &privkeys[3], ChannelFeatures::from_le_bytes(id_to_feature_flags(5)), 5);
+		update_channel(&net_graph_msg_handler, &secp_ctx, &privkeys[2], UnsignedChannelUpdate {
+			chain_hash: genesis_block(Network::Testnet).header.block_hash(),
+			short_channel_id: 5,
+			timestamp: 2,
+			flags: 0,
+			cltv_expiry_delta: 0,
+			htlc_minimum_msat: 0,
+			htlc_maximum_msat: OptionalField::Present(100_000),
+			fee_base_msat: 0,
+			fee_proportional_millionths: 0,
+			excess_data: Vec::new()
+		});
+
+		// Path via {node7, node2, node4} is channels {12, 13, 6, 11}.
+		// All channels should be 100 sats capacity. But for the fee experiment,
+		// we'll add absolute fee of 150 sats paid for the use channel 6 (paid to node2 on channel 13).
+		// Since channel 12 allows to deliver only 250 sats to channel 13, channel 13 can transfer only
+		// 100 sats (and pay 150 sats in fees for the use of channel 6),
+		// so no matter how large are other channels,
+		// the whole path will be limited by 100 sats with just these 2 conditions:
+		// - channel 12 capacity is 250 sats
+		// - fee for channel 6 is 150 sats
+		// Let's test this by enforcing these 2 conditions and removing other limits.
+		update_channel(&net_graph_msg_handler, &secp_ctx, &our_privkey, UnsignedChannelUpdate {
+			chain_hash: genesis_block(Network::Testnet).header.block_hash(),
+			short_channel_id: 12,
+			timestamp: 2,
+			flags: 0,
+			cltv_expiry_delta: 0,
+			htlc_minimum_msat: 0,
+			htlc_maximum_msat: OptionalField::Present(250_000),
+			fee_base_msat: 0,
+			fee_proportional_millionths: 0,
+			excess_data: Vec::new()
+		});
+		update_channel(&net_graph_msg_handler, &secp_ctx, &privkeys[7], UnsignedChannelUpdate {
+			chain_hash: genesis_block(Network::Testnet).header.block_hash(),
+			short_channel_id: 13,
+			timestamp: 2,
+			flags: 0,
+			cltv_expiry_delta: 0,
+			htlc_minimum_msat: 0,
+			htlc_maximum_msat: OptionalField::Absent,
+			fee_base_msat: 0,
+			fee_proportional_millionths: 0,
+			excess_data: Vec::new()
+		});
+
+		update_channel(&net_graph_msg_handler, &secp_ctx, &privkeys[2], UnsignedChannelUpdate {
+			chain_hash: genesis_block(Network::Testnet).header.block_hash(),
+			short_channel_id: 6,
+			timestamp: 2,
+			flags: 0,
+			cltv_expiry_delta: 0,
+			htlc_minimum_msat: 0,
+			htlc_maximum_msat: OptionalField::Absent,
+			fee_base_msat: 150_000,
+			fee_proportional_millionths: 0,
+			excess_data: Vec::new()
+		});
+		update_channel(&net_graph_msg_handler, &secp_ctx, &privkeys[4], UnsignedChannelUpdate {
+			chain_hash: genesis_block(Network::Testnet).header.block_hash(),
+			short_channel_id: 11,
+			timestamp: 2,
+			flags: 0,
+			cltv_expiry_delta: 0,
+			htlc_minimum_msat: 0,
+			htlc_maximum_msat: OptionalField::Absent,
+			fee_base_msat: 0,
+			fee_proportional_millionths: 0,
+			excess_data: Vec::new()
+		});
+
+		{
+			// Attempt to route more than available results in a failure.
+			if let Err(LightningError{err, action: ErrorAction::IgnoreError}) = get_route(&our_id, &net_graph_msg_handler.network_graph.read().unwrap(), &nodes[3], None, &Vec::new(), 210_000, 42, Arc::clone(&logger)) {
+				assert_eq!(err, "Failed to find a sufficient route to the given destination");
+			} else { panic!(); }
+		}
+
+		{
+			// Now, attempt to route 200 sats (exact amount we can route).
+			let route = get_route(&our_id, &net_graph_msg_handler.network_graph.read().unwrap(), &nodes[3], None, &Vec::new(), 200_000, 42, Arc::clone(&logger)).unwrap();
+			assert_eq!(route.paths.len(), 2);
+
+			let mut total_amount_paid_msat = 0;
+			for path in &route.paths {
+				assert_eq!(path.last().unwrap().pubkey, nodes[3]);
+				total_amount_paid_msat += path.last().unwrap().fee_msat;
+			}
+			assert_eq!(total_amount_paid_msat, 200_000);
+		}
+
+	}
+
+	#[test]
+	fn drop_lowest_channel_mpp_route_test() {
+		// This test checks that low-capacity channel is dropped when after
+		// path finding we realize that we found more capacity than we need.
+		let (secp_ctx, net_graph_msg_handler, _, logger) = build_graph();
+		let (our_privkey, our_id, privkeys, nodes) = get_nodes(&secp_ctx);
+
+		// We need a route consisting of 3 paths:
+		// From our node to node2 via node0, node7, node1 (three paths one hop each).
+
+		// The first and the second paths should be sufficient, but the third should be
+		// cheaper, so that we select it but drop later.
+
+		// First, we set limits on these (previously unlimited) channels.
+		// Their aggregate capacity will be 50 + 60 + 20 = 130 sats.
+
+		// Path via node0 is channels {1, 3}. Limit them to 100 and 50 sats (total limit 50);
+		update_channel(&net_graph_msg_handler, &secp_ctx, &our_privkey, UnsignedChannelUpdate {
+			chain_hash: genesis_block(Network::Testnet).header.block_hash(),
+			short_channel_id: 1,
+			timestamp: 2,
+			flags: 0,
+			cltv_expiry_delta: 0,
+			htlc_minimum_msat: 0,
+			htlc_maximum_msat: OptionalField::Present(100_000),
+			fee_base_msat: 0,
+			fee_proportional_millionths: 0,
+			excess_data: Vec::new()
+		});
+		update_channel(&net_graph_msg_handler, &secp_ctx, &privkeys[0], UnsignedChannelUpdate {
+			chain_hash: genesis_block(Network::Testnet).header.block_hash(),
+			short_channel_id: 3,
+			timestamp: 2,
+			flags: 0,
+			cltv_expiry_delta: 0,
+			htlc_minimum_msat: 0,
+			htlc_maximum_msat: OptionalField::Present(50_000),
+			fee_base_msat: 100,
+			fee_proportional_millionths: 0,
+			excess_data: Vec::new()
+		});
+
+		// Path via node7 is channels {12, 13}. Limit them to 60 and 60 sats (total limit 60);
+		update_channel(&net_graph_msg_handler, &secp_ctx, &our_privkey, UnsignedChannelUpdate {
+			chain_hash: genesis_block(Network::Testnet).header.block_hash(),
+			short_channel_id: 12,
+			timestamp: 2,
+			flags: 0,
+			cltv_expiry_delta: 0,
+			htlc_minimum_msat: 0,
+			htlc_maximum_msat: OptionalField::Present(60_000),
+			fee_base_msat: 100,
+			fee_proportional_millionths: 0,
+			excess_data: Vec::new()
+		});
+		update_channel(&net_graph_msg_handler, &secp_ctx, &privkeys[7], UnsignedChannelUpdate {
+			chain_hash: genesis_block(Network::Testnet).header.block_hash(),
+			short_channel_id: 13,
+			timestamp: 2,
+			flags: 0,
+			cltv_expiry_delta: 0,
+			htlc_minimum_msat: 0,
+			htlc_maximum_msat: OptionalField::Present(60_000),
+			fee_base_msat: 0,
+			fee_proportional_millionths: 0,
+			excess_data: Vec::new()
+		});
+
+		// Path via node1 is channels {2, 4}. Limit them to 20 and 20 sats (total capacity 20 sats).
+		update_channel(&net_graph_msg_handler, &secp_ctx, &our_privkey, UnsignedChannelUpdate {
+			chain_hash: genesis_block(Network::Testnet).header.block_hash(),
+			short_channel_id: 2,
+			timestamp: 2,
+			flags: 0,
+			cltv_expiry_delta: 0,
+			htlc_minimum_msat: 0,
+			htlc_maximum_msat: OptionalField::Present(20_000),
+			fee_base_msat: 0,
+			fee_proportional_millionths: 0,
+			excess_data: Vec::new()
+		});
+		update_channel(&net_graph_msg_handler, &secp_ctx, &privkeys[1], UnsignedChannelUpdate {
+			chain_hash: genesis_block(Network::Testnet).header.block_hash(),
+			short_channel_id: 4,
+			timestamp: 2,
+			flags: 0,
+			cltv_expiry_delta: 0,
+			htlc_minimum_msat: 0,
+			htlc_maximum_msat: OptionalField::Present(20_000),
+			fee_base_msat: 0,
+			fee_proportional_millionths: 0,
+			excess_data: Vec::new()
+		});
+
+		{
+			// Attempt to route more than available results in a failure.
+			if let Err(LightningError{err, action: ErrorAction::IgnoreError}) = get_route(&our_id, &net_graph_msg_handler.network_graph.read().unwrap(), &nodes[2], None, &Vec::new(), 150_000, 42, Arc::clone(&logger)) {
+				assert_eq!(err, "Failed to find a sufficient route to the given destination");
+			} else { panic!(); }
+		}
+
+		{
+			// Now, attempt to route 125 sats (just a bit below the capacity of 3 channels).
+			// Our algorithm should provide us with these 3 paths.
+			let route = get_route(&our_id, &net_graph_msg_handler.network_graph.read().unwrap(), &nodes[2], None, &Vec::new(), 125_000, 42, Arc::clone(&logger)).unwrap();
+			assert_eq!(route.paths.len(), 3);
+			let mut total_amount_paid_msat = 0;
+			for path in &route.paths {
+				assert_eq!(path.len(), 2);
+				assert_eq!(path.last().unwrap().pubkey, nodes[2]);
+				total_amount_paid_msat += path.last().unwrap().fee_msat;
+			}
+			assert_eq!(total_amount_paid_msat, 125_000);
+		}
+
+		{
+			// Attempt to route without the last small cheap channel
+			let route = get_route(&our_id, &net_graph_msg_handler.network_graph.read().unwrap(), &nodes[2], None, &Vec::new(), 90_000, 42, Arc::clone(&logger)).unwrap();
+			assert_eq!(route.paths.len(), 2);
+			let mut total_amount_paid_msat = 0;
+			for path in &route.paths {
+				assert_eq!(path.len(), 2);
+				assert_eq!(path.last().unwrap().pubkey, nodes[2]);
+				total_amount_paid_msat += path.last().unwrap().fee_msat;
+			}
+			assert_eq!(total_amount_paid_msat, 90_000);
+		}
+	}
+
 }
 
 #[cfg(all(test, feature = "unstable"))]
@@ -2197,1192 +3382,4 @@
 			idx += 1;
 		});
 	}
-=======
-
-	#[test]
-	fn available_amount_while_routing_test() {
-		// Tests whether we choose the correct available channel amount while routing.
-
-		let (secp_ctx, mut net_graph_msg_handler, chain_monitor, logger) = build_graph();
-		let (our_privkey, our_id, privkeys, nodes) = get_nodes(&secp_ctx);
-
-		// We will use a simple single-path route from
-		// our node to node2 via node0: channels {1, 3}.
-
-		// First disable all other paths.
-		update_channel(&net_graph_msg_handler, &secp_ctx, &our_privkey, UnsignedChannelUpdate {
-			chain_hash: genesis_block(Network::Testnet).header.block_hash(),
-			short_channel_id: 2,
-			timestamp: 2,
-			flags: 2,
-			cltv_expiry_delta: 0,
-			htlc_minimum_msat: 0,
-			htlc_maximum_msat: OptionalField::Present(100_000),
-			fee_base_msat: 0,
-			fee_proportional_millionths: 0,
-			excess_data: Vec::new()
-		});
-		update_channel(&net_graph_msg_handler, &secp_ctx, &our_privkey, UnsignedChannelUpdate {
-			chain_hash: genesis_block(Network::Testnet).header.block_hash(),
-			short_channel_id: 12,
-			timestamp: 2,
-			flags: 2,
-			cltv_expiry_delta: 0,
-			htlc_minimum_msat: 0,
-			htlc_maximum_msat: OptionalField::Present(100_000),
-			fee_base_msat: 0,
-			fee_proportional_millionths: 0,
-			excess_data: Vec::new()
-		});
-
-		// Make the first channel (#1) very permissive,
-		// and we will be testing all limits on the second channel.
-		update_channel(&net_graph_msg_handler, &secp_ctx, &our_privkey, UnsignedChannelUpdate {
-			chain_hash: genesis_block(Network::Testnet).header.block_hash(),
-			short_channel_id: 1,
-			timestamp: 2,
-			flags: 0,
-			cltv_expiry_delta: 0,
-			htlc_minimum_msat: 0,
-			htlc_maximum_msat: OptionalField::Present(1_000_000_000),
-			fee_base_msat: 0,
-			fee_proportional_millionths: 0,
-			excess_data: Vec::new()
-		});
-
-		// First, let's see if routing works if we have absolutely no idea about the available amount.
-		// In this case, it should be set to 250_000 sats.
-		update_channel(&net_graph_msg_handler, &secp_ctx, &privkeys[0], UnsignedChannelUpdate {
-			chain_hash: genesis_block(Network::Testnet).header.block_hash(),
-			short_channel_id: 3,
-			timestamp: 2,
-			flags: 0,
-			cltv_expiry_delta: 0,
-			htlc_minimum_msat: 0,
-			htlc_maximum_msat: OptionalField::Absent,
-			fee_base_msat: 0,
-			fee_proportional_millionths: 0,
-			excess_data: Vec::new()
-		});
-
-		{
-			// Attempt to route more than available results in a failure.
-			if let Err(LightningError{err, action: ErrorAction::IgnoreError}) = get_route(&our_id, &net_graph_msg_handler.network_graph.read().unwrap(), &nodes[2], None, &Vec::new(), 250_000_001, 42, Arc::clone(&logger)) {
-				assert_eq!(err, "Failed to find a sufficient route to the given destination");
-			} else { panic!(); }
-		}
-
-		{
-			// Now, attempt to route an exact amount we have should be fine.
-			let route = get_route(&our_id, &net_graph_msg_handler.network_graph.read().unwrap(), &nodes[2], None, &Vec::new(), 250_000_000, 42, Arc::clone(&logger)).unwrap();
-			assert_eq!(route.paths.len(), 1);
-			let path = route.paths.last().unwrap();
-			assert_eq!(path.len(), 2);
-			assert_eq!(path.last().unwrap().pubkey, nodes[2]);
-			assert_eq!(path.last().unwrap().fee_msat, 250_000_000);
-		}
-
-		// Check that setting outbound_capacity_msat in first_hops limits the channels.
-		// Disable channel #1 and use another first hop.
-		update_channel(&net_graph_msg_handler, &secp_ctx, &our_privkey, UnsignedChannelUpdate {
-			chain_hash: genesis_block(Network::Testnet).header.block_hash(),
-			short_channel_id: 1,
-			timestamp: 3,
-			flags: 2,
-			cltv_expiry_delta: 0,
-			htlc_minimum_msat: 0,
-			htlc_maximum_msat: OptionalField::Present(1_000_000_000),
-			fee_base_msat: 0,
-			fee_proportional_millionths: 0,
-			excess_data: Vec::new()
-		});
-
-		// Now, limit the first_hop by the outbound_capacity_msat of 200_000 sats.
-		let our_chans = vec![channelmanager::ChannelDetails {
-			channel_id: [0; 32],
-			short_channel_id: Some(42),
-			remote_network_id: nodes[0].clone(),
-			counterparty_features: InitFeatures::from_le_bytes(vec![0b11]),
-			channel_value_satoshis: 0,
-			user_id: 0,
-			outbound_capacity_msat: 200_000_000,
-			inbound_capacity_msat: 0,
-			is_live: true,
-		}];
-
-		{
-			// Attempt to route more than available results in a failure.
-			if let Err(LightningError{err, action: ErrorAction::IgnoreError}) = get_route(&our_id, &net_graph_msg_handler.network_graph.read().unwrap(), &nodes[2], Some(&our_chans.iter().collect::<Vec<_>>()), &Vec::new(), 200_000_001, 42, Arc::clone(&logger)) {
-				assert_eq!(err, "Failed to find a sufficient route to the given destination");
-			} else { panic!(); }
-		}
-
-		{
-			// Now, attempt to route an exact amount we have should be fine.
-			let route = get_route(&our_id, &net_graph_msg_handler.network_graph.read().unwrap(), &nodes[2], Some(&our_chans.iter().collect::<Vec<_>>()), &Vec::new(), 200_000_000, 42, Arc::clone(&logger)).unwrap();
-			assert_eq!(route.paths.len(), 1);
-			let path = route.paths.last().unwrap();
-			assert_eq!(path.len(), 2);
-			assert_eq!(path.last().unwrap().pubkey, nodes[2]);
-			assert_eq!(path.last().unwrap().fee_msat, 200_000_000);
-		}
-
-		// Enable channel #1 back.
-		update_channel(&net_graph_msg_handler, &secp_ctx, &our_privkey, UnsignedChannelUpdate {
-			chain_hash: genesis_block(Network::Testnet).header.block_hash(),
-			short_channel_id: 1,
-			timestamp: 4,
-			flags: 0,
-			cltv_expiry_delta: 0,
-			htlc_minimum_msat: 0,
-			htlc_maximum_msat: OptionalField::Present(1_000_000_000),
-			fee_base_msat: 0,
-			fee_proportional_millionths: 0,
-			excess_data: Vec::new()
-		});
-
-
-		// Now let's see if routing works if we know only htlc_maximum_msat.
-		update_channel(&net_graph_msg_handler, &secp_ctx, &privkeys[0], UnsignedChannelUpdate {
-			chain_hash: genesis_block(Network::Testnet).header.block_hash(),
-			short_channel_id: 3,
-			timestamp: 3,
-			flags: 0,
-			cltv_expiry_delta: 0,
-			htlc_minimum_msat: 0,
-			htlc_maximum_msat: OptionalField::Present(15_000),
-			fee_base_msat: 0,
-			fee_proportional_millionths: 0,
-			excess_data: Vec::new()
-		});
-
-		{
-			// Attempt to route more than available results in a failure.
-			if let Err(LightningError{err, action: ErrorAction::IgnoreError}) = get_route(&our_id, &net_graph_msg_handler.network_graph.read().unwrap(), &nodes[2], None, &Vec::new(), 15_001, 42, Arc::clone(&logger)) {
-				assert_eq!(err, "Failed to find a sufficient route to the given destination");
-			} else { panic!(); }
-		}
-
-		{
-			// Now, attempt to route an exact amount we have should be fine.
-			let route = get_route(&our_id, &net_graph_msg_handler.network_graph.read().unwrap(), &nodes[2], None, &Vec::new(), 15_000, 42, Arc::clone(&logger)).unwrap();
-			assert_eq!(route.paths.len(), 1);
-			let path = route.paths.last().unwrap();
-			assert_eq!(path.len(), 2);
-			assert_eq!(path.last().unwrap().pubkey, nodes[2]);
-			assert_eq!(path.last().unwrap().fee_msat, 15_000);
-		}
-
-		// Now let's see if routing works if we know only capacity from the UTXO.
-
-		// We can't change UTXO capacity on the fly, so we'll disable
-		// the existing channel and add another one with the capacity we need.
-		update_channel(&net_graph_msg_handler, &secp_ctx, &privkeys[0], UnsignedChannelUpdate {
-			chain_hash: genesis_block(Network::Testnet).header.block_hash(),
-			short_channel_id: 3,
-			timestamp: 4,
-			flags: 2,
-			cltv_expiry_delta: 0,
-			htlc_minimum_msat: 0,
-			htlc_maximum_msat: OptionalField::Absent,
-			fee_base_msat: 0,
-			fee_proportional_millionths: 0,
-			excess_data: Vec::new()
-		});
-
-		let good_script = Builder::new().push_opcode(opcodes::all::OP_PUSHNUM_2)
-		.push_slice(&PublicKey::from_secret_key(&secp_ctx, &privkeys[0]).serialize())
-		.push_slice(&PublicKey::from_secret_key(&secp_ctx, &privkeys[2]).serialize())
-		.push_opcode(opcodes::all::OP_PUSHNUM_2)
-		.push_opcode(opcodes::all::OP_CHECKMULTISIG).into_script().to_v0_p2wsh();
-
-		*chain_monitor.utxo_ret.lock().unwrap() = Ok(TxOut { value: 15, script_pubkey: good_script.clone() });
-		net_graph_msg_handler.add_chain_access(Some(chain_monitor));
-
-		add_channel(&net_graph_msg_handler, &secp_ctx, &privkeys[0], &privkeys[2], ChannelFeatures::from_le_bytes(id_to_feature_flags(3)), 333);
-		update_channel(&net_graph_msg_handler, &secp_ctx, &privkeys[0], UnsignedChannelUpdate {
-			chain_hash: genesis_block(Network::Testnet).header.block_hash(),
-			short_channel_id: 333,
-			timestamp: 1,
-			flags: 0,
-			cltv_expiry_delta: (3 << 8) | 1,
-			htlc_minimum_msat: 0,
-			htlc_maximum_msat: OptionalField::Absent,
-			fee_base_msat: 0,
-			fee_proportional_millionths: 0,
-			excess_data: Vec::new()
-		});
-		update_channel(&net_graph_msg_handler, &secp_ctx, &privkeys[2], UnsignedChannelUpdate {
-			chain_hash: genesis_block(Network::Testnet).header.block_hash(),
-			short_channel_id: 333,
-			timestamp: 1,
-			flags: 1,
-			cltv_expiry_delta: (3 << 8) | 2,
-			htlc_minimum_msat: 0,
-			htlc_maximum_msat: OptionalField::Absent,
-			fee_base_msat: 100,
-			fee_proportional_millionths: 0,
-			excess_data: Vec::new()
-		});
-
-		{
-			// Attempt to route more than available results in a failure.
-			if let Err(LightningError{err, action: ErrorAction::IgnoreError}) = get_route(&our_id, &net_graph_msg_handler.network_graph.read().unwrap(), &nodes[2], None, &Vec::new(), 15_001, 42, Arc::clone(&logger)) {
-				assert_eq!(err, "Failed to find a sufficient route to the given destination");
-			} else { panic!(); }
-		}
-
-		{
-			// Now, attempt to route an exact amount we have should be fine.
-			let route = get_route(&our_id, &net_graph_msg_handler.network_graph.read().unwrap(), &nodes[2], None, &Vec::new(), 15_000, 42, Arc::clone(&logger)).unwrap();
-			assert_eq!(route.paths.len(), 1);
-			let path = route.paths.last().unwrap();
-			assert_eq!(path.len(), 2);
-			assert_eq!(path.last().unwrap().pubkey, nodes[2]);
-			assert_eq!(path.last().unwrap().fee_msat, 15_000);
-		}
-
-		// Now let's see if routing chooses htlc_maximum_msat over UTXO capacity.
-		update_channel(&net_graph_msg_handler, &secp_ctx, &privkeys[0], UnsignedChannelUpdate {
-			chain_hash: genesis_block(Network::Testnet).header.block_hash(),
-			short_channel_id: 333,
-			timestamp: 6,
-			flags: 0,
-			cltv_expiry_delta: 0,
-			htlc_minimum_msat: 0,
-			htlc_maximum_msat: OptionalField::Present(10_000),
-			fee_base_msat: 0,
-			fee_proportional_millionths: 0,
-			excess_data: Vec::new()
-		});
-
-		{
-			// Attempt to route more than available results in a failure.
-			if let Err(LightningError{err, action: ErrorAction::IgnoreError}) = get_route(&our_id, &net_graph_msg_handler.network_graph.read().unwrap(), &nodes[2], None, &Vec::new(), 10_001, 42, Arc::clone(&logger)) {
-				assert_eq!(err, "Failed to find a sufficient route to the given destination");
-			} else { panic!(); }
-		}
-
-		{
-			// Now, attempt to route an exact amount we have should be fine.
-			let route = get_route(&our_id, &net_graph_msg_handler.network_graph.read().unwrap(), &nodes[2], None, &Vec::new(), 10_000, 42, Arc::clone(&logger)).unwrap();
-			assert_eq!(route.paths.len(), 1);
-			let path = route.paths.last().unwrap();
-			assert_eq!(path.len(), 2);
-			assert_eq!(path.last().unwrap().pubkey, nodes[2]);
-			assert_eq!(path.last().unwrap().fee_msat, 10_000);
-		}
-	}
-
-	#[test]
-	fn available_liquidity_last_hop_test() {
-		// Check that available liquidity properly limits the path even when only
-		// one of the latter hops is limited.
-		let (secp_ctx, net_graph_msg_handler, _, logger) = build_graph();
-		let (our_privkey, our_id, privkeys, nodes) = get_nodes(&secp_ctx);
-
-		// Path via {node7, node2, node4} is channels {12, 13, 6, 11}.
-		// {12, 13, 11} have the capacities of 100, {6} has a capacity of 50.
-		// Total capacity: 50 sats.
-
-		// Disable other potential paths.
-		update_channel(&net_graph_msg_handler, &secp_ctx, &our_privkey, UnsignedChannelUpdate {
-			chain_hash: genesis_block(Network::Testnet).header.block_hash(),
-			short_channel_id: 2,
-			timestamp: 2,
-			flags: 2,
-			cltv_expiry_delta: 0,
-			htlc_minimum_msat: 0,
-			htlc_maximum_msat: OptionalField::Present(100_000),
-			fee_base_msat: 0,
-			fee_proportional_millionths: 0,
-			excess_data: Vec::new()
-		});
-		update_channel(&net_graph_msg_handler, &secp_ctx, &privkeys[2], UnsignedChannelUpdate {
-			chain_hash: genesis_block(Network::Testnet).header.block_hash(),
-			short_channel_id: 7,
-			timestamp: 2,
-			flags: 2,
-			cltv_expiry_delta: 0,
-			htlc_minimum_msat: 0,
-			htlc_maximum_msat: OptionalField::Present(100_000),
-			fee_base_msat: 0,
-			fee_proportional_millionths: 0,
-			excess_data: Vec::new()
-		});
-
-		// Limit capacities
-
-		update_channel(&net_graph_msg_handler, &secp_ctx, &our_privkey, UnsignedChannelUpdate {
-			chain_hash: genesis_block(Network::Testnet).header.block_hash(),
-			short_channel_id: 12,
-			timestamp: 2,
-			flags: 0,
-			cltv_expiry_delta: 0,
-			htlc_minimum_msat: 0,
-			htlc_maximum_msat: OptionalField::Present(100_000),
-			fee_base_msat: 0,
-			fee_proportional_millionths: 0,
-			excess_data: Vec::new()
-		});
-		update_channel(&net_graph_msg_handler, &secp_ctx, &privkeys[7], UnsignedChannelUpdate {
-			chain_hash: genesis_block(Network::Testnet).header.block_hash(),
-			short_channel_id: 13,
-			timestamp: 2,
-			flags: 0,
-			cltv_expiry_delta: 0,
-			htlc_minimum_msat: 0,
-			htlc_maximum_msat: OptionalField::Present(100_000),
-			fee_base_msat: 0,
-			fee_proportional_millionths: 0,
-			excess_data: Vec::new()
-		});
-
-		update_channel(&net_graph_msg_handler, &secp_ctx, &privkeys[2], UnsignedChannelUpdate {
-			chain_hash: genesis_block(Network::Testnet).header.block_hash(),
-			short_channel_id: 6,
-			timestamp: 2,
-			flags: 0,
-			cltv_expiry_delta: 0,
-			htlc_minimum_msat: 0,
-			htlc_maximum_msat: OptionalField::Present(50_000),
-			fee_base_msat: 0,
-			fee_proportional_millionths: 0,
-			excess_data: Vec::new()
-		});
-		update_channel(&net_graph_msg_handler, &secp_ctx, &privkeys[4], UnsignedChannelUpdate {
-			chain_hash: genesis_block(Network::Testnet).header.block_hash(),
-			short_channel_id: 11,
-			timestamp: 2,
-			flags: 0,
-			cltv_expiry_delta: 0,
-			htlc_minimum_msat: 0,
-			htlc_maximum_msat: OptionalField::Present(100_000),
-			fee_base_msat: 0,
-			fee_proportional_millionths: 0,
-			excess_data: Vec::new()
-		});
-		{
-			// Attempt to route more than available results in a failure.
-			if let Err(LightningError{err, action: ErrorAction::IgnoreError}) = get_route(&our_id, &net_graph_msg_handler.network_graph.read().unwrap(), &nodes[3], None, &Vec::new(), 60_000, 42, Arc::clone(&logger)) {
-				assert_eq!(err, "Failed to find a sufficient route to the given destination");
-			} else { panic!(); }
-		}
-
-		{
-			// Now, attempt to route 49 sats (just a bit below the capacity).
-			let route = get_route(&our_id, &net_graph_msg_handler.network_graph.read().unwrap(), &nodes[3], None, &Vec::new(), 49_000, 42, Arc::clone(&logger)).unwrap();
-			assert_eq!(route.paths.len(), 1);
-			let mut total_amount_paid_msat = 0;
-			for path in &route.paths {
-				assert_eq!(path.len(), 4);
-				assert_eq!(path.last().unwrap().pubkey, nodes[3]);
-				total_amount_paid_msat += path.last().unwrap().fee_msat;
-			}
-			assert_eq!(total_amount_paid_msat, 49_000);
-		}
-
-		{
-			// Attempt to route an exact amount is also fine
-			let route = get_route(&our_id, &net_graph_msg_handler.network_graph.read().unwrap(), &nodes[3], None, &Vec::new(), 50_000, 42, Arc::clone(&logger)).unwrap();
-			assert_eq!(route.paths.len(), 1);
-			let mut total_amount_paid_msat = 0;
-			for path in &route.paths {
-				assert_eq!(path.len(), 4);
-				assert_eq!(path.last().unwrap().pubkey, nodes[3]);
-				total_amount_paid_msat += path.last().unwrap().fee_msat;
-			}
-			assert_eq!(total_amount_paid_msat, 50_000);
-		}
-	}
-
-	#[test]
-	fn ignore_fee_first_hop_test() {
-		let (secp_ctx, net_graph_msg_handler, _, logger) = build_graph();
-		let (our_privkey, our_id, privkeys, nodes) = get_nodes(&secp_ctx);
-
-		// Path via node0 is channels {1, 3}. Limit them to 100 and 50 sats (total limit 50).
-		update_channel(&net_graph_msg_handler, &secp_ctx, &our_privkey, UnsignedChannelUpdate {
-			chain_hash: genesis_block(Network::Testnet).header.block_hash(),
-			short_channel_id: 1,
-			timestamp: 2,
-			flags: 0,
-			cltv_expiry_delta: 0,
-			htlc_minimum_msat: 0,
-			htlc_maximum_msat: OptionalField::Present(100_000),
-			fee_base_msat: 1_000_000,
-			fee_proportional_millionths: 0,
-			excess_data: Vec::new()
-		});
-		update_channel(&net_graph_msg_handler, &secp_ctx, &privkeys[0], UnsignedChannelUpdate {
-			chain_hash: genesis_block(Network::Testnet).header.block_hash(),
-			short_channel_id: 3,
-			timestamp: 2,
-			flags: 0,
-			cltv_expiry_delta: 0,
-			htlc_minimum_msat: 0,
-			htlc_maximum_msat: OptionalField::Present(50_000),
-			fee_base_msat: 0,
-			fee_proportional_millionths: 0,
-			excess_data: Vec::new()
-		});
-
-		{
-			let route = get_route(&our_id, &net_graph_msg_handler.network_graph.read().unwrap(), &nodes[2], None, &Vec::new(), 50_000, 42, Arc::clone(&logger)).unwrap();
-			assert_eq!(route.paths.len(), 1);
-			let mut total_amount_paid_msat = 0;
-			for path in &route.paths {
-				assert_eq!(path.len(), 2);
-				assert_eq!(path.last().unwrap().pubkey, nodes[2]);
-				total_amount_paid_msat += path.last().unwrap().fee_msat;
-			}
-			assert_eq!(total_amount_paid_msat, 50_000);
-		}
-	}
-
-	#[test]
-	fn simple_mpp_route_test() {
-		let (secp_ctx, net_graph_msg_handler, _, logger) = build_graph();
-		let (our_privkey, our_id, privkeys, nodes) = get_nodes(&secp_ctx);
-
-		// We need a route consisting of 3 paths:
-		// From our node to node2 via node0, node7, node1 (three paths one hop each).
-		// To achieve this, the amount being transferred should be around
-		// the total capacity of these 3 paths.
-
-		// First, we set limits on these (previously unlimited) channels.
-		// Their aggregate capacity will be 50 + 60 + 180 = 290 sats.
-
-		// Path via node0 is channels {1, 3}. Limit them to 100 and 50 sats (total limit 50).
-		update_channel(&net_graph_msg_handler, &secp_ctx, &our_privkey, UnsignedChannelUpdate {
-			chain_hash: genesis_block(Network::Testnet).header.block_hash(),
-			short_channel_id: 1,
-			timestamp: 2,
-			flags: 0,
-			cltv_expiry_delta: 0,
-			htlc_minimum_msat: 0,
-			htlc_maximum_msat: OptionalField::Present(100_000),
-			fee_base_msat: 0,
-			fee_proportional_millionths: 0,
-			excess_data: Vec::new()
-		});
-		update_channel(&net_graph_msg_handler, &secp_ctx, &privkeys[0], UnsignedChannelUpdate {
-			chain_hash: genesis_block(Network::Testnet).header.block_hash(),
-			short_channel_id: 3,
-			timestamp: 2,
-			flags: 0,
-			cltv_expiry_delta: 0,
-			htlc_minimum_msat: 0,
-			htlc_maximum_msat: OptionalField::Present(50_000),
-			fee_base_msat: 0,
-			fee_proportional_millionths: 0,
-			excess_data: Vec::new()
-		});
-
-		// Path via node7 is channels {12, 13}. Limit them to 60 and 60 sats
-		// (total limit 60).
-		update_channel(&net_graph_msg_handler, &secp_ctx, &our_privkey, UnsignedChannelUpdate {
-			chain_hash: genesis_block(Network::Testnet).header.block_hash(),
-			short_channel_id: 12,
-			timestamp: 2,
-			flags: 0,
-			cltv_expiry_delta: 0,
-			htlc_minimum_msat: 0,
-			htlc_maximum_msat: OptionalField::Present(60_000),
-			fee_base_msat: 0,
-			fee_proportional_millionths: 0,
-			excess_data: Vec::new()
-		});
-		update_channel(&net_graph_msg_handler, &secp_ctx, &privkeys[7], UnsignedChannelUpdate {
-			chain_hash: genesis_block(Network::Testnet).header.block_hash(),
-			short_channel_id: 13,
-			timestamp: 2,
-			flags: 0,
-			cltv_expiry_delta: 0,
-			htlc_minimum_msat: 0,
-			htlc_maximum_msat: OptionalField::Present(60_000),
-			fee_base_msat: 0,
-			fee_proportional_millionths: 0,
-			excess_data: Vec::new()
-		});
-
-		// Path via node1 is channels {2, 4}. Limit them to 200 and 180 sats
-		// (total capacity 180 sats).
-		update_channel(&net_graph_msg_handler, &secp_ctx, &our_privkey, UnsignedChannelUpdate {
-			chain_hash: genesis_block(Network::Testnet).header.block_hash(),
-			short_channel_id: 2,
-			timestamp: 2,
-			flags: 0,
-			cltv_expiry_delta: 0,
-			htlc_minimum_msat: 0,
-			htlc_maximum_msat: OptionalField::Present(200_000),
-			fee_base_msat: 0,
-			fee_proportional_millionths: 0,
-			excess_data: Vec::new()
-		});
-		update_channel(&net_graph_msg_handler, &secp_ctx, &privkeys[1], UnsignedChannelUpdate {
-			chain_hash: genesis_block(Network::Testnet).header.block_hash(),
-			short_channel_id: 4,
-			timestamp: 2,
-			flags: 0,
-			cltv_expiry_delta: 0,
-			htlc_minimum_msat: 0,
-			htlc_maximum_msat: OptionalField::Present(180_000),
-			fee_base_msat: 0,
-			fee_proportional_millionths: 0,
-			excess_data: Vec::new()
-		});
-
-		{
-			// Attempt to route more than available results in a failure.
-			if let Err(LightningError{err, action: ErrorAction::IgnoreError}) = get_route(&our_id, &net_graph_msg_handler.network_graph.read().unwrap(), &nodes[2], None, &Vec::new(), 300_000, 42, Arc::clone(&logger)) {
-				assert_eq!(err, "Failed to find a sufficient route to the given destination");
-			} else { panic!(); }
-		}
-
-		{
-			// Now, attempt to route 250 sats (just a bit below the capacity).
-			// Our algorithm should provide us with these 3 paths.
-			let route = get_route(&our_id, &net_graph_msg_handler.network_graph.read().unwrap(), &nodes[2], None, &Vec::new(), 250_000, 42, Arc::clone(&logger)).unwrap();
-			assert_eq!(route.paths.len(), 3);
-			let mut total_amount_paid_msat = 0;
-			for path in &route.paths {
-				assert_eq!(path.len(), 2);
-				assert_eq!(path.last().unwrap().pubkey, nodes[2]);
-				total_amount_paid_msat += path.last().unwrap().fee_msat;
-			}
-			assert_eq!(total_amount_paid_msat, 250_000);
-		}
-
-		{
-			// Attempt to route an exact amount is also fine
-			let route = get_route(&our_id, &net_graph_msg_handler.network_graph.read().unwrap(), &nodes[2], None, &Vec::new(), 290_000, 42, Arc::clone(&logger)).unwrap();
-			assert_eq!(route.paths.len(), 3);
-			let mut total_amount_paid_msat = 0;
-			for path in &route.paths {
-				assert_eq!(path.len(), 2);
-				assert_eq!(path.last().unwrap().pubkey, nodes[2]);
-				total_amount_paid_msat += path.last().unwrap().fee_msat;
-			}
-			assert_eq!(total_amount_paid_msat, 290_000);
-		}
-	}
-
-	#[test]
-	fn long_mpp_route_test() {
-		let (secp_ctx, net_graph_msg_handler, _, logger) = build_graph();
-		let (our_privkey, our_id, privkeys, nodes) = get_nodes(&secp_ctx);
-
-		// We need a route consisting of 3 paths:
-		// From our node to node3 via {node0, node2}, {node7, node2, node4} and {node7, node2}.
-		// Note that these paths overlap (channels 5, 12, 13).
-		// We will route 300 sats.
-		// Each path will have 100 sats capacity, those channels which
-		// are used twice will have 200 sats capacity.
-
-		// Disable other potential paths.
-		update_channel(&net_graph_msg_handler, &secp_ctx, &our_privkey, UnsignedChannelUpdate {
-			chain_hash: genesis_block(Network::Testnet).header.block_hash(),
-			short_channel_id: 2,
-			timestamp: 2,
-			flags: 2,
-			cltv_expiry_delta: 0,
-			htlc_minimum_msat: 0,
-			htlc_maximum_msat: OptionalField::Present(100_000),
-			fee_base_msat: 0,
-			fee_proportional_millionths: 0,
-			excess_data: Vec::new()
-		});
-		update_channel(&net_graph_msg_handler, &secp_ctx, &privkeys[2], UnsignedChannelUpdate {
-			chain_hash: genesis_block(Network::Testnet).header.block_hash(),
-			short_channel_id: 7,
-			timestamp: 2,
-			flags: 2,
-			cltv_expiry_delta: 0,
-			htlc_minimum_msat: 0,
-			htlc_maximum_msat: OptionalField::Present(100_000),
-			fee_base_msat: 0,
-			fee_proportional_millionths: 0,
-			excess_data: Vec::new()
-		});
-
-		// Path via {node0, node2} is channels {1, 3, 5}.
-		update_channel(&net_graph_msg_handler, &secp_ctx, &our_privkey, UnsignedChannelUpdate {
-			chain_hash: genesis_block(Network::Testnet).header.block_hash(),
-			short_channel_id: 1,
-			timestamp: 2,
-			flags: 0,
-			cltv_expiry_delta: 0,
-			htlc_minimum_msat: 0,
-			htlc_maximum_msat: OptionalField::Present(100_000),
-			fee_base_msat: 0,
-			fee_proportional_millionths: 0,
-			excess_data: Vec::new()
-		});
-		update_channel(&net_graph_msg_handler, &secp_ctx, &privkeys[0], UnsignedChannelUpdate {
-			chain_hash: genesis_block(Network::Testnet).header.block_hash(),
-			short_channel_id: 3,
-			timestamp: 2,
-			flags: 0,
-			cltv_expiry_delta: 0,
-			htlc_minimum_msat: 0,
-			htlc_maximum_msat: OptionalField::Present(100_000),
-			fee_base_msat: 0,
-			fee_proportional_millionths: 0,
-			excess_data: Vec::new()
-		});
-
-		// Capacity of 200 sats because this channel will be used by 3rd path as well.
-		add_channel(&net_graph_msg_handler, &secp_ctx, &privkeys[2], &privkeys[3], ChannelFeatures::from_le_bytes(id_to_feature_flags(5)), 5);
-		update_channel(&net_graph_msg_handler, &secp_ctx, &privkeys[2], UnsignedChannelUpdate {
-			chain_hash: genesis_block(Network::Testnet).header.block_hash(),
-			short_channel_id: 5,
-			timestamp: 2,
-			flags: 0,
-			cltv_expiry_delta: 0,
-			htlc_minimum_msat: 0,
-			htlc_maximum_msat: OptionalField::Present(200_000),
-			fee_base_msat: 0,
-			fee_proportional_millionths: 0,
-			excess_data: Vec::new()
-		});
-
-		// Path via {node7, node2, node4} is channels {12, 13, 6, 11}.
-		// Add 100 sats to the capacities of {12, 13}, because these channels
-		// are also used for 3rd path. 100 sats for the rest. Total capacity: 100 sats.
-		update_channel(&net_graph_msg_handler, &secp_ctx, &our_privkey, UnsignedChannelUpdate {
-			chain_hash: genesis_block(Network::Testnet).header.block_hash(),
-			short_channel_id: 12,
-			timestamp: 2,
-			flags: 0,
-			cltv_expiry_delta: 0,
-			htlc_minimum_msat: 0,
-			htlc_maximum_msat: OptionalField::Present(200_000),
-			fee_base_msat: 0,
-			fee_proportional_millionths: 0,
-			excess_data: Vec::new()
-		});
-		update_channel(&net_graph_msg_handler, &secp_ctx, &privkeys[7], UnsignedChannelUpdate {
-			chain_hash: genesis_block(Network::Testnet).header.block_hash(),
-			short_channel_id: 13,
-			timestamp: 2,
-			flags: 0,
-			cltv_expiry_delta: 0,
-			htlc_minimum_msat: 0,
-			htlc_maximum_msat: OptionalField::Present(200_000),
-			fee_base_msat: 0,
-			fee_proportional_millionths: 0,
-			excess_data: Vec::new()
-		});
-
-		update_channel(&net_graph_msg_handler, &secp_ctx, &privkeys[2], UnsignedChannelUpdate {
-			chain_hash: genesis_block(Network::Testnet).header.block_hash(),
-			short_channel_id: 6,
-			timestamp: 2,
-			flags: 0,
-			cltv_expiry_delta: 0,
-			htlc_minimum_msat: 0,
-			htlc_maximum_msat: OptionalField::Present(100_000),
-			fee_base_msat: 0,
-			fee_proportional_millionths: 0,
-			excess_data: Vec::new()
-		});
-		update_channel(&net_graph_msg_handler, &secp_ctx, &privkeys[4], UnsignedChannelUpdate {
-			chain_hash: genesis_block(Network::Testnet).header.block_hash(),
-			short_channel_id: 11,
-			timestamp: 2,
-			flags: 0,
-			cltv_expiry_delta: 0,
-			htlc_minimum_msat: 0,
-			htlc_maximum_msat: OptionalField::Present(100_000),
-			fee_base_msat: 0,
-			fee_proportional_millionths: 0,
-			excess_data: Vec::new()
-		});
-
-		// Path via {node7, node2} is channels {12, 13, 5}.
-		// We already limited them to 200 sats (they are used twice for 100 sats).
-		// Nothing to do here.
-
-		{
-			// Attempt to route more than available results in a failure.
-			if let Err(LightningError{err, action: ErrorAction::IgnoreError}) = get_route(&our_id, &net_graph_msg_handler.network_graph.read().unwrap(), &nodes[3], None, &Vec::new(), 350_000, 42, Arc::clone(&logger)) {
-				assert_eq!(err, "Failed to find a sufficient route to the given destination");
-			} else { panic!(); }
-		}
-
-		{
-			// Now, attempt to route 300 sats (exact amount we can route).
-			// Our algorithm should provide us with these 3 paths, 100 sats each.
-			let route = get_route(&our_id, &net_graph_msg_handler.network_graph.read().unwrap(), &nodes[3], None, &Vec::new(), 300_000, 42, Arc::clone(&logger)).unwrap();
-			assert_eq!(route.paths.len(), 3);
-
-			let mut total_amount_paid_msat = 0;
-			for path in &route.paths {
-				assert_eq!(path.last().unwrap().pubkey, nodes[3]);
-				total_amount_paid_msat += path.last().unwrap().fee_msat;
-			}
-			assert_eq!(total_amount_paid_msat, 300_000);
-		}
-
-	}
-
-	#[test]
-	fn mpp_cheaper_route_test() {
-		let (secp_ctx, net_graph_msg_handler, _, logger) = build_graph();
-		let (our_privkey, our_id, privkeys, nodes) = get_nodes(&secp_ctx);
-
-		// This test checks that if we have two cheaper paths and one more expensive path,
-		// so that liquidity-wise any 2 of 3 combination is sufficient,
-		// two cheaper paths will be taken.
-		// These paths have equal available liquidity.
-
-		// We need a combination of 3 paths:
-		// From our node to node3 via {node0, node2}, {node7, node2, node4} and {node7, node2}.
-		// Note that these paths overlap (channels 5, 12, 13).
-		// Each path will have 100 sats capacity, those channels which
-		// are used twice will have 200 sats capacity.
-
-		// Disable other potential paths.
-		update_channel(&net_graph_msg_handler, &secp_ctx, &our_privkey, UnsignedChannelUpdate {
-			chain_hash: genesis_block(Network::Testnet).header.block_hash(),
-			short_channel_id: 2,
-			timestamp: 2,
-			flags: 2,
-			cltv_expiry_delta: 0,
-			htlc_minimum_msat: 0,
-			htlc_maximum_msat: OptionalField::Present(100_000),
-			fee_base_msat: 0,
-			fee_proportional_millionths: 0,
-			excess_data: Vec::new()
-		});
-		update_channel(&net_graph_msg_handler, &secp_ctx, &privkeys[2], UnsignedChannelUpdate {
-			chain_hash: genesis_block(Network::Testnet).header.block_hash(),
-			short_channel_id: 7,
-			timestamp: 2,
-			flags: 2,
-			cltv_expiry_delta: 0,
-			htlc_minimum_msat: 0,
-			htlc_maximum_msat: OptionalField::Present(100_000),
-			fee_base_msat: 0,
-			fee_proportional_millionths: 0,
-			excess_data: Vec::new()
-		});
-
-		// Path via {node0, node2} is channels {1, 3, 5}.
-		update_channel(&net_graph_msg_handler, &secp_ctx, &our_privkey, UnsignedChannelUpdate {
-			chain_hash: genesis_block(Network::Testnet).header.block_hash(),
-			short_channel_id: 1,
-			timestamp: 2,
-			flags: 0,
-			cltv_expiry_delta: 0,
-			htlc_minimum_msat: 0,
-			htlc_maximum_msat: OptionalField::Present(100_000),
-			fee_base_msat: 0,
-			fee_proportional_millionths: 0,
-			excess_data: Vec::new()
-		});
-		update_channel(&net_graph_msg_handler, &secp_ctx, &privkeys[0], UnsignedChannelUpdate {
-			chain_hash: genesis_block(Network::Testnet).header.block_hash(),
-			short_channel_id: 3,
-			timestamp: 2,
-			flags: 0,
-			cltv_expiry_delta: 0,
-			htlc_minimum_msat: 0,
-			htlc_maximum_msat: OptionalField::Present(100_000),
-			fee_base_msat: 0,
-			fee_proportional_millionths: 0,
-			excess_data: Vec::new()
-		});
-
-		// Capacity of 200 sats because this channel will be used by 3rd path as well.
-		add_channel(&net_graph_msg_handler, &secp_ctx, &privkeys[2], &privkeys[3], ChannelFeatures::from_le_bytes(id_to_feature_flags(5)), 5);
-		update_channel(&net_graph_msg_handler, &secp_ctx, &privkeys[2], UnsignedChannelUpdate {
-			chain_hash: genesis_block(Network::Testnet).header.block_hash(),
-			short_channel_id: 5,
-			timestamp: 2,
-			flags: 0,
-			cltv_expiry_delta: 0,
-			htlc_minimum_msat: 0,
-			htlc_maximum_msat: OptionalField::Present(200_000),
-			fee_base_msat: 0,
-			fee_proportional_millionths: 0,
-			excess_data: Vec::new()
-		});
-
-		// Path via {node7, node2, node4} is channels {12, 13, 6, 11}.
-		// Add 100 sats to the capacities of {12, 13}, because these channels
-		// are also used for 3rd path. 100 sats for the rest. Total capacity: 100 sats.
-		update_channel(&net_graph_msg_handler, &secp_ctx, &our_privkey, UnsignedChannelUpdate {
-			chain_hash: genesis_block(Network::Testnet).header.block_hash(),
-			short_channel_id: 12,
-			timestamp: 2,
-			flags: 0,
-			cltv_expiry_delta: 0,
-			htlc_minimum_msat: 0,
-			htlc_maximum_msat: OptionalField::Present(200_000),
-			fee_base_msat: 0,
-			fee_proportional_millionths: 0,
-			excess_data: Vec::new()
-		});
-		update_channel(&net_graph_msg_handler, &secp_ctx, &privkeys[7], UnsignedChannelUpdate {
-			chain_hash: genesis_block(Network::Testnet).header.block_hash(),
-			short_channel_id: 13,
-			timestamp: 2,
-			flags: 0,
-			cltv_expiry_delta: 0,
-			htlc_minimum_msat: 0,
-			htlc_maximum_msat: OptionalField::Present(200_000),
-			fee_base_msat: 0,
-			fee_proportional_millionths: 0,
-			excess_data: Vec::new()
-		});
-
-		update_channel(&net_graph_msg_handler, &secp_ctx, &privkeys[2], UnsignedChannelUpdate {
-			chain_hash: genesis_block(Network::Testnet).header.block_hash(),
-			short_channel_id: 6,
-			timestamp: 2,
-			flags: 0,
-			cltv_expiry_delta: 0,
-			htlc_minimum_msat: 0,
-			htlc_maximum_msat: OptionalField::Present(100_000),
-			fee_base_msat: 1_000,
-			fee_proportional_millionths: 0,
-			excess_data: Vec::new()
-		});
-		update_channel(&net_graph_msg_handler, &secp_ctx, &privkeys[4], UnsignedChannelUpdate {
-			chain_hash: genesis_block(Network::Testnet).header.block_hash(),
-			short_channel_id: 11,
-			timestamp: 2,
-			flags: 0,
-			cltv_expiry_delta: 0,
-			htlc_minimum_msat: 0,
-			htlc_maximum_msat: OptionalField::Present(100_000),
-			fee_base_msat: 0,
-			fee_proportional_millionths: 0,
-			excess_data: Vec::new()
-		});
-
-		// Path via {node7, node2} is channels {12, 13, 5}.
-		// We already limited them to 200 sats (they are used twice for 100 sats).
-		// Nothing to do here.
-
-		{
-			// Now, attempt to route 180 sats.
-			// Our algorithm should provide us with these 2 paths.
-			let route = get_route(&our_id, &net_graph_msg_handler.network_graph.read().unwrap(), &nodes[3], None, &Vec::new(), 180_000, 42, Arc::clone(&logger)).unwrap();
-			assert_eq!(route.paths.len(), 2);
-
-			let mut total_value_transferred_msat = 0;
-			let mut total_paid_msat = 0;
-			for path in &route.paths {
-				assert_eq!(path.last().unwrap().pubkey, nodes[3]);
-				total_value_transferred_msat += path.last().unwrap().fee_msat;
-				for hop in path {
-					total_paid_msat += hop.fee_msat;
-				}
-			}
-			// If we paid fee, this would be higher.
-			assert_eq!(total_value_transferred_msat, 180_000);
-			let total_fees_paid = total_paid_msat - total_value_transferred_msat;
-			assert_eq!(total_fees_paid, 0);
-		}
-	}
-
-	#[test]
-	fn fees_on_mpp_route_test() {
-		// This test makes sure that MPP algorithm properly takes into account
-		// fees charged on the channels, by making the fees impactful:
-		// if the fee is not properly accounted for, the behavior is different.
-		let (secp_ctx, net_graph_msg_handler, _, logger) = build_graph();
-		let (our_privkey, our_id, privkeys, nodes) = get_nodes(&secp_ctx);
-
-		// We need a route consisting of 2 paths:
-		// From our node to node3 via {node0, node2} and {node7, node2, node4}.
-		// We will route 200 sats, Each path will have 100 sats capacity.
-
-		// This test is not particularly stable: e.g.,
-		// there's a way to route via {node0, node2, node4}.
-		// It works while pathfinding is deterministic, but can be broken otherwise.
-		// It's fine to ignore this concern for now.
-
-		// Disable other potential paths.
-		update_channel(&net_graph_msg_handler, &secp_ctx, &our_privkey, UnsignedChannelUpdate {
-			chain_hash: genesis_block(Network::Testnet).header.block_hash(),
-			short_channel_id: 2,
-			timestamp: 2,
-			flags: 2,
-			cltv_expiry_delta: 0,
-			htlc_minimum_msat: 0,
-			htlc_maximum_msat: OptionalField::Present(100_000),
-			fee_base_msat: 0,
-			fee_proportional_millionths: 0,
-			excess_data: Vec::new()
-		});
-
-		update_channel(&net_graph_msg_handler, &secp_ctx, &privkeys[2], UnsignedChannelUpdate {
-			chain_hash: genesis_block(Network::Testnet).header.block_hash(),
-			short_channel_id: 7,
-			timestamp: 2,
-			flags: 2,
-			cltv_expiry_delta: 0,
-			htlc_minimum_msat: 0,
-			htlc_maximum_msat: OptionalField::Present(100_000),
-			fee_base_msat: 0,
-			fee_proportional_millionths: 0,
-			excess_data: Vec::new()
-		});
-
-		// Path via {node0, node2} is channels {1, 3, 5}.
-		update_channel(&net_graph_msg_handler, &secp_ctx, &our_privkey, UnsignedChannelUpdate {
-			chain_hash: genesis_block(Network::Testnet).header.block_hash(),
-			short_channel_id: 1,
-			timestamp: 2,
-			flags: 0,
-			cltv_expiry_delta: 0,
-			htlc_minimum_msat: 0,
-			htlc_maximum_msat: OptionalField::Present(100_000),
-			fee_base_msat: 0,
-			fee_proportional_millionths: 0,
-			excess_data: Vec::new()
-		});
-		update_channel(&net_graph_msg_handler, &secp_ctx, &privkeys[0], UnsignedChannelUpdate {
-			chain_hash: genesis_block(Network::Testnet).header.block_hash(),
-			short_channel_id: 3,
-			timestamp: 2,
-			flags: 0,
-			cltv_expiry_delta: 0,
-			htlc_minimum_msat: 0,
-			htlc_maximum_msat: OptionalField::Present(100_000),
-			fee_base_msat: 0,
-			fee_proportional_millionths: 0,
-			excess_data: Vec::new()
-		});
-
-		add_channel(&net_graph_msg_handler, &secp_ctx, &privkeys[2], &privkeys[3], ChannelFeatures::from_le_bytes(id_to_feature_flags(5)), 5);
-		update_channel(&net_graph_msg_handler, &secp_ctx, &privkeys[2], UnsignedChannelUpdate {
-			chain_hash: genesis_block(Network::Testnet).header.block_hash(),
-			short_channel_id: 5,
-			timestamp: 2,
-			flags: 0,
-			cltv_expiry_delta: 0,
-			htlc_minimum_msat: 0,
-			htlc_maximum_msat: OptionalField::Present(100_000),
-			fee_base_msat: 0,
-			fee_proportional_millionths: 0,
-			excess_data: Vec::new()
-		});
-
-		// Path via {node7, node2, node4} is channels {12, 13, 6, 11}.
-		// All channels should be 100 sats capacity. But for the fee experiment,
-		// we'll add absolute fee of 150 sats paid for the use channel 6 (paid to node2 on channel 13).
-		// Since channel 12 allows to deliver only 250 sats to channel 13, channel 13 can transfer only
-		// 100 sats (and pay 150 sats in fees for the use of channel 6),
-		// so no matter how large are other channels,
-		// the whole path will be limited by 100 sats with just these 2 conditions:
-		// - channel 12 capacity is 250 sats
-		// - fee for channel 6 is 150 sats
-		// Let's test this by enforcing these 2 conditions and removing other limits.
-		update_channel(&net_graph_msg_handler, &secp_ctx, &our_privkey, UnsignedChannelUpdate {
-			chain_hash: genesis_block(Network::Testnet).header.block_hash(),
-			short_channel_id: 12,
-			timestamp: 2,
-			flags: 0,
-			cltv_expiry_delta: 0,
-			htlc_minimum_msat: 0,
-			htlc_maximum_msat: OptionalField::Present(250_000),
-			fee_base_msat: 0,
-			fee_proportional_millionths: 0,
-			excess_data: Vec::new()
-		});
-		update_channel(&net_graph_msg_handler, &secp_ctx, &privkeys[7], UnsignedChannelUpdate {
-			chain_hash: genesis_block(Network::Testnet).header.block_hash(),
-			short_channel_id: 13,
-			timestamp: 2,
-			flags: 0,
-			cltv_expiry_delta: 0,
-			htlc_minimum_msat: 0,
-			htlc_maximum_msat: OptionalField::Absent,
-			fee_base_msat: 0,
-			fee_proportional_millionths: 0,
-			excess_data: Vec::new()
-		});
-
-		update_channel(&net_graph_msg_handler, &secp_ctx, &privkeys[2], UnsignedChannelUpdate {
-			chain_hash: genesis_block(Network::Testnet).header.block_hash(),
-			short_channel_id: 6,
-			timestamp: 2,
-			flags: 0,
-			cltv_expiry_delta: 0,
-			htlc_minimum_msat: 0,
-			htlc_maximum_msat: OptionalField::Absent,
-			fee_base_msat: 150_000,
-			fee_proportional_millionths: 0,
-			excess_data: Vec::new()
-		});
-		update_channel(&net_graph_msg_handler, &secp_ctx, &privkeys[4], UnsignedChannelUpdate {
-			chain_hash: genesis_block(Network::Testnet).header.block_hash(),
-			short_channel_id: 11,
-			timestamp: 2,
-			flags: 0,
-			cltv_expiry_delta: 0,
-			htlc_minimum_msat: 0,
-			htlc_maximum_msat: OptionalField::Absent,
-			fee_base_msat: 0,
-			fee_proportional_millionths: 0,
-			excess_data: Vec::new()
-		});
-
-		{
-			// Attempt to route more than available results in a failure.
-			if let Err(LightningError{err, action: ErrorAction::IgnoreError}) = get_route(&our_id, &net_graph_msg_handler.network_graph.read().unwrap(), &nodes[3], None, &Vec::new(), 210_000, 42, Arc::clone(&logger)) {
-				assert_eq!(err, "Failed to find a sufficient route to the given destination");
-			} else { panic!(); }
-		}
-
-		{
-			// Now, attempt to route 200 sats (exact amount we can route).
-			let route = get_route(&our_id, &net_graph_msg_handler.network_graph.read().unwrap(), &nodes[3], None, &Vec::new(), 200_000, 42, Arc::clone(&logger)).unwrap();
-			assert_eq!(route.paths.len(), 2);
-
-			let mut total_amount_paid_msat = 0;
-			for path in &route.paths {
-				assert_eq!(path.last().unwrap().pubkey, nodes[3]);
-				total_amount_paid_msat += path.last().unwrap().fee_msat;
-			}
-			assert_eq!(total_amount_paid_msat, 200_000);
-		}
-
-	}
-
-	#[test]
-	fn drop_lowest_channel_mpp_route_test() {
-		// This test checks that low-capacity channel is dropped when after
-		// path finding we realize that we found more capacity than we need.
-		let (secp_ctx, net_graph_msg_handler, _, logger) = build_graph();
-		let (our_privkey, our_id, privkeys, nodes) = get_nodes(&secp_ctx);
-
-		// We need a route consisting of 3 paths:
-		// From our node to node2 via node0, node7, node1 (three paths one hop each).
-
-		// The first and the second paths should be sufficient, but the third should be
-		// cheaper, so that we select it but drop later.
-
-		// First, we set limits on these (previously unlimited) channels.
-		// Their aggregate capacity will be 50 + 60 + 20 = 130 sats.
-
-		// Path via node0 is channels {1, 3}. Limit them to 100 and 50 sats (total limit 50);
-		update_channel(&net_graph_msg_handler, &secp_ctx, &our_privkey, UnsignedChannelUpdate {
-			chain_hash: genesis_block(Network::Testnet).header.block_hash(),
-			short_channel_id: 1,
-			timestamp: 2,
-			flags: 0,
-			cltv_expiry_delta: 0,
-			htlc_minimum_msat: 0,
-			htlc_maximum_msat: OptionalField::Present(100_000),
-			fee_base_msat: 0,
-			fee_proportional_millionths: 0,
-			excess_data: Vec::new()
-		});
-		update_channel(&net_graph_msg_handler, &secp_ctx, &privkeys[0], UnsignedChannelUpdate {
-			chain_hash: genesis_block(Network::Testnet).header.block_hash(),
-			short_channel_id: 3,
-			timestamp: 2,
-			flags: 0,
-			cltv_expiry_delta: 0,
-			htlc_minimum_msat: 0,
-			htlc_maximum_msat: OptionalField::Present(50_000),
-			fee_base_msat: 100,
-			fee_proportional_millionths: 0,
-			excess_data: Vec::new()
-		});
-
-		// Path via node7 is channels {12, 13}. Limit them to 60 and 60 sats (total limit 60);
-		update_channel(&net_graph_msg_handler, &secp_ctx, &our_privkey, UnsignedChannelUpdate {
-			chain_hash: genesis_block(Network::Testnet).header.block_hash(),
-			short_channel_id: 12,
-			timestamp: 2,
-			flags: 0,
-			cltv_expiry_delta: 0,
-			htlc_minimum_msat: 0,
-			htlc_maximum_msat: OptionalField::Present(60_000),
-			fee_base_msat: 100,
-			fee_proportional_millionths: 0,
-			excess_data: Vec::new()
-		});
-		update_channel(&net_graph_msg_handler, &secp_ctx, &privkeys[7], UnsignedChannelUpdate {
-			chain_hash: genesis_block(Network::Testnet).header.block_hash(),
-			short_channel_id: 13,
-			timestamp: 2,
-			flags: 0,
-			cltv_expiry_delta: 0,
-			htlc_minimum_msat: 0,
-			htlc_maximum_msat: OptionalField::Present(60_000),
-			fee_base_msat: 0,
-			fee_proportional_millionths: 0,
-			excess_data: Vec::new()
-		});
-
-		// Path via node1 is channels {2, 4}. Limit them to 20 and 20 sats (total capacity 20 sats).
-		update_channel(&net_graph_msg_handler, &secp_ctx, &our_privkey, UnsignedChannelUpdate {
-			chain_hash: genesis_block(Network::Testnet).header.block_hash(),
-			short_channel_id: 2,
-			timestamp: 2,
-			flags: 0,
-			cltv_expiry_delta: 0,
-			htlc_minimum_msat: 0,
-			htlc_maximum_msat: OptionalField::Present(20_000),
-			fee_base_msat: 0,
-			fee_proportional_millionths: 0,
-			excess_data: Vec::new()
-		});
-		update_channel(&net_graph_msg_handler, &secp_ctx, &privkeys[1], UnsignedChannelUpdate {
-			chain_hash: genesis_block(Network::Testnet).header.block_hash(),
-			short_channel_id: 4,
-			timestamp: 2,
-			flags: 0,
-			cltv_expiry_delta: 0,
-			htlc_minimum_msat: 0,
-			htlc_maximum_msat: OptionalField::Present(20_000),
-			fee_base_msat: 0,
-			fee_proportional_millionths: 0,
-			excess_data: Vec::new()
-		});
-
-		{
-			// Attempt to route more than available results in a failure.
-			if let Err(LightningError{err, action: ErrorAction::IgnoreError}) = get_route(&our_id, &net_graph_msg_handler.network_graph.read().unwrap(), &nodes[2], None, &Vec::new(), 150_000, 42, Arc::clone(&logger)) {
-				assert_eq!(err, "Failed to find a sufficient route to the given destination");
-			} else { panic!(); }
-		}
-
-		{
-			// Now, attempt to route 125 sats (just a bit below the capacity of 3 channels).
-			// Our algorithm should provide us with these 3 paths.
-			let route = get_route(&our_id, &net_graph_msg_handler.network_graph.read().unwrap(), &nodes[2], None, &Vec::new(), 125_000, 42, Arc::clone(&logger)).unwrap();
-			assert_eq!(route.paths.len(), 3);
-			let mut total_amount_paid_msat = 0;
-			for path in &route.paths {
-				assert_eq!(path.len(), 2);
-				assert_eq!(path.last().unwrap().pubkey, nodes[2]);
-				total_amount_paid_msat += path.last().unwrap().fee_msat;
-			}
-			assert_eq!(total_amount_paid_msat, 125_000);
-		}
-
-		{
-			// Attempt to route without the last small cheap channel
-			let route = get_route(&our_id, &net_graph_msg_handler.network_graph.read().unwrap(), &nodes[2], None, &Vec::new(), 90_000, 42, Arc::clone(&logger)).unwrap();
-			assert_eq!(route.paths.len(), 2);
-			let mut total_amount_paid_msat = 0;
-			for path in &route.paths {
-				assert_eq!(path.len(), 2);
-				assert_eq!(path.last().unwrap().pubkey, nodes[2]);
-				total_amount_paid_msat += path.last().unwrap().fee_msat;
-			}
-			assert_eq!(total_amount_paid_msat, 90_000);
-		}
-	}
-
->>>>>>> e0600e5b
 }