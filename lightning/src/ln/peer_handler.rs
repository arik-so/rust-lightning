//! Top level peer message handling and socket handling logic lives here.
//!
//! Instead of actually servicing sockets ourselves we require that you implement the
//! SocketDescriptor interface and use that to receive actions which you should perform on the
//! socket, and call into PeerManager with bytes read from the socket. The PeerManager will then
//! call into the provided message handlers (probably a ChannelManager and NetGraphmsgHandler) with messages
//! they should handle, and encoding/sending response messages.

use bitcoin::secp256k1::key::{SecretKey,PublicKey};

use ln::features::InitFeatures;
use ln::msgs;
use ln::msgs::{ChannelMessageHandler, RoutingMessageHandler};
use ln::channelmanager::{SimpleArcChannelManager, SimpleRefChannelManager};
use util::ser::VecWriter;
use ln::peer_channel_encryptor::{PeerChannelEncryptor,NextNoiseStep};
use ln::wire;
use ln::wire::Encode;
use util::byte_utils;
use util::events::{MessageSendEvent, MessageSendEventsProvider};
use util::logger::Logger;
use routing::network_graph::NetGraphMsgHandler;

use std::collections::{HashMap,hash_map,HashSet,LinkedList};
use std::sync::{Arc, Mutex};
use std::sync::atomic::{AtomicUsize, Ordering};
use std::{cmp,error,hash,fmt};
use std::ops::Deref;

use bitcoin::hashes::sha256::Hash as Sha256;
use bitcoin::hashes::sha256::HashEngine as Sha256Engine;
use bitcoin::hashes::{HashEngine, Hash};

/// Provides references to trait impls which handle different types of messages.
<<<<<<< HEAD
pub struct MessageHandler<CM: Deref> where CM::Target: ChannelMessageHandler {
=======
pub struct MessageHandler<CM: Deref, RM: Deref> where
		CM::Target: ChannelMessageHandler,
		RM::Target: RoutingMessageHandler {
>>>>>>> 47eca1f5
	/// A message handler which handles messages specific to channels. Usually this is just a
	/// ChannelManager object.
	pub chan_handler: CM,
	/// A message handler which handles messages updating our knowledge of the network channel
	/// graph. Usually this is just a NetGraphMsgHandlerMonitor object.
	pub route_handler: RM,
}

/// Provides an object which can be used to send data to and which uniquely identifies a connection
/// to a remote host. You will need to be able to generate multiple of these which meet Eq and
/// implement Hash to meet the PeerManager API.
///
/// For efficiency, Clone should be relatively cheap for this type.
///
/// You probably want to just extend an int and put a file descriptor in a struct and implement
/// send_data. Note that if you are using a higher-level net library that may call close() itself,
/// be careful to ensure you don't have races whereby you might register a new connection with an
/// fd which is the same as a previous one which has yet to be removed via
/// PeerManager::socket_disconnected().
pub trait SocketDescriptor : cmp::Eq + hash::Hash + Clone {
	/// Attempts to send some data from the given slice to the peer.
	///
	/// Returns the amount of data which was sent, possibly 0 if the socket has since disconnected.
	/// Note that in the disconnected case, socket_disconnected must still fire and further write
	/// attempts may occur until that time.
	///
	/// If the returned size is smaller than data.len(), a write_available event must
	/// trigger the next time more data can be written. Additionally, until the a send_data event
	/// completes fully, no further read_events should trigger on the same peer!
	///
	/// If a read_event on this descriptor had previously returned true (indicating that read
	/// events should be paused to prevent DoS in the send buffer), resume_read may be set
	/// indicating that read events on this descriptor should resume. A resume_read of false does
	/// *not* imply that further read events should be paused.
	fn send_data(&mut self, data: &[u8], resume_read: bool) -> usize;
	/// Disconnect the socket pointed to by this SocketDescriptor. Once this function returns, no
	/// more calls to write_buffer_space_avail, read_event or socket_disconnected may be made with
	/// this descriptor. No socket_disconnected call should be generated as a result of this call,
	/// though races may occur whereby disconnect_socket is called after a call to
	/// socket_disconnected but prior to socket_disconnected returning.
	fn disconnect_socket(&mut self);
}

/// Error for PeerManager errors. If you get one of these, you must disconnect the socket and
/// generate no further read_event/write_buffer_space_avail calls for the descriptor, only
/// triggering a single socket_disconnected call (unless it was provided in response to a
/// new_*_connection event, in which case no such socket_disconnected() must be called and the
/// socket silently disconencted).
pub struct PeerHandleError {
	/// Used to indicate that we probably can't make any future connections to this peer, implying
	/// we should go ahead and force-close any channels we have with it.
	no_connection_possible: bool,
}
impl fmt::Debug for PeerHandleError {
	fn fmt(&self, formatter: &mut fmt::Formatter) -> Result<(), fmt::Error> {
		formatter.write_str("Peer Sent Invalid Data")
	}
}
impl fmt::Display for PeerHandleError {
	fn fmt(&self, formatter: &mut fmt::Formatter) -> Result<(), fmt::Error> {
		formatter.write_str("Peer Sent Invalid Data")
	}
}
impl error::Error for PeerHandleError {
	fn description(&self) -> &str {
		"Peer Sent Invalid Data"
	}
}

enum InitSyncTracker{
	NoSyncRequested,
	ChannelsSyncing(u64),
	NodesSyncing(PublicKey),
}

struct Peer {
	channel_encryptor: PeerChannelEncryptor,
	outbound: bool,
	their_node_id: Option<PublicKey>,
	their_features: Option<InitFeatures>,

	pending_outbound_buffer: LinkedList<Vec<u8>>,
	pending_outbound_buffer_first_msg_offset: usize,
	awaiting_write_event: bool,

	pending_read_buffer: Vec<u8>,
	pending_read_buffer_pos: usize,
	pending_read_is_header: bool,

	sync_status: InitSyncTracker,

	awaiting_pong: bool,
}

impl Peer {
	/// Returns true if the channel announcements/updates for the given channel should be
	/// forwarded to this peer.
	/// If we are sending our routing table to this peer and we have not yet sent channel
	/// announcements/updates for the given channel_id then we will send it when we get to that
	/// point and we shouldn't send it yet to avoid sending duplicate updates. If we've already
	/// sent the old versions, we should send the update, and so return true here.
	fn should_forward_channel_announcement(&self, channel_id: u64)->bool{
		match self.sync_status {
			InitSyncTracker::NoSyncRequested => true,
			InitSyncTracker::ChannelsSyncing(i) => i < channel_id,
			InitSyncTracker::NodesSyncing(_) => true,
		}
	}

	/// Similar to the above, but for node announcements indexed by node_id.
	fn should_forward_node_announcement(&self, node_id: PublicKey) -> bool {
		match self.sync_status {
			InitSyncTracker::NoSyncRequested => true,
			InitSyncTracker::ChannelsSyncing(_) => false,
			InitSyncTracker::NodesSyncing(pk) => pk < node_id,
		}
	}
}

struct PeerHolder<Descriptor: SocketDescriptor> {
	peers: HashMap<Descriptor, Peer>,
	/// Added to by do_read_event for cases where we pushed a message onto the send buffer but
	/// didn't call do_attempt_write_data to avoid reentrancy. Cleared in process_events()
	peers_needing_send: HashSet<Descriptor>,
	/// Only add to this set when noise completes:
	node_id_to_descriptor: HashMap<PublicKey, Descriptor>,
}

#[cfg(not(any(target_pointer_width = "32", target_pointer_width = "64")))]
fn _check_usize_is_32_or_64() {
	// See below, less than 32 bit pointers may be unsafe here!
	unsafe { mem::transmute::<*const usize, [u8; 4]>(panic!()); }
}

/// SimpleArcPeerManager is useful when you need a PeerManager with a static lifetime, e.g.
/// when you're using lightning-net-tokio (since tokio::spawn requires parameters with static
/// lifetimes). Other times you can afford a reference, which is more efficient, in which case
/// SimpleRefPeerManager is the more appropriate type. Defining these type aliases prevents
/// issues such as overly long function definitions.
pub type SimpleArcPeerManager<SD, M, T, F> = Arc<PeerManager<SD, SimpleArcChannelManager<M, T, F>, Arc<NetGraphMsgHandler>>>;

/// SimpleRefPeerManager is a type alias for a PeerManager reference, and is the reference
/// counterpart to the SimpleArcPeerManager type alias. Use this type by default when you don't
/// need a PeerManager with a static lifetime. You'll need a static lifetime in cases such as
/// usage of lightning-net-tokio (since tokio::spawn requires parameters with static lifetimes).
/// But if this is not necessary, using a reference is more efficient. Defining these type aliases
/// helps with issues such as long function definitions.
pub type SimpleRefPeerManager<'a, 'b, 'c, 'd, 'e, SD, M, T, F> = PeerManager<SD, SimpleRefChannelManager<'a, 'b, 'c, 'd, M, T, F>, &'e NetGraphMsgHandler>;

/// A PeerManager manages a set of peers, described by their SocketDescriptor and marshalls socket
/// events into messages which it passes on to its MessageHandlers.
///
/// Rather than using a plain PeerManager, it is preferable to use either a SimpleArcPeerManager
/// a SimpleRefPeerManager, for conciseness. See their documentation for more details, but
/// essentially you should default to using a SimpleRefPeerManager, and use a
/// SimpleArcPeerManager when you require a PeerManager with a static lifetime, such as when
/// you're using lightning-net-tokio.
<<<<<<< HEAD
pub struct PeerManager<Descriptor: SocketDescriptor, CM: Deref> where CM::Target: ChannelMessageHandler {
	message_handler: MessageHandler<CM>,
=======
pub struct PeerManager<Descriptor: SocketDescriptor, CM: Deref, RM: Deref> where
		CM::Target: ChannelMessageHandler,
		RM::Target: RoutingMessageHandler {
	message_handler: MessageHandler<CM, RM>,
>>>>>>> 47eca1f5
	peers: Mutex<PeerHolder<Descriptor>>,
	our_node_secret: SecretKey,
	ephemeral_key_midstate: Sha256Engine,

	// Usize needs to be at least 32 bits to avoid overflowing both low and high. If usize is 64
	// bits we will never realistically count into high:
	peer_counter_low: AtomicUsize,
	peer_counter_high: AtomicUsize,

	logger: Arc<Logger>,
}

macro_rules! encode_msg {
	($msg: expr) => {{
		let mut buffer = VecWriter(Vec::new());
		wire::write($msg, &mut buffer).unwrap();
		buffer.0
	}}
}

/// Manages and reacts to connection events. You probably want to use file descriptors as PeerIds.
/// PeerIds may repeat, but only after socket_disconnected() has been called.
<<<<<<< HEAD
impl<Descriptor: SocketDescriptor, CM: Deref> PeerManager<Descriptor, CM> where CM::Target: ChannelMessageHandler {
=======
impl<Descriptor: SocketDescriptor, CM: Deref, RM: Deref> PeerManager<Descriptor, CM, RM> where
		CM::Target: ChannelMessageHandler,
		RM::Target: RoutingMessageHandler {
>>>>>>> 47eca1f5
	/// Constructs a new PeerManager with the given message handlers and node_id secret key
	/// ephemeral_random_data is used to derive per-connection ephemeral keys and must be
	/// cryptographically secure random bytes.
	pub fn new(message_handler: MessageHandler<CM, RM>, our_node_secret: SecretKey, ephemeral_random_data: &[u8; 32], logger: Arc<Logger>) -> Self {
		let mut ephemeral_key_midstate = Sha256::engine();
		ephemeral_key_midstate.input(ephemeral_random_data);

		PeerManager {
			message_handler: message_handler,
			peers: Mutex::new(PeerHolder {
				peers: HashMap::new(),
				peers_needing_send: HashSet::new(),
				node_id_to_descriptor: HashMap::new()
			}),
			our_node_secret: our_node_secret,
			ephemeral_key_midstate,
			peer_counter_low: AtomicUsize::new(0),
			peer_counter_high: AtomicUsize::new(0),
			logger,
		}
	}

	/// Get the list of node ids for peers which have completed the initial handshake.
	///
	/// For outbound connections, this will be the same as the their_node_id parameter passed in to
	/// new_outbound_connection, however entries will only appear once the initial handshake has
	/// completed and we are sure the remote peer has the private key for the given node_id.
	/// (C-not exported) due to Vec
	pub fn get_peer_node_ids(&self) -> Vec<PublicKey> {
		let peers = self.peers.lock().unwrap();
		peers.peers.values().filter_map(|p| {
			if !p.channel_encryptor.is_ready_for_encryption() || p.their_features.is_none() {
				return None;
			}
			p.their_node_id
		}).collect()
	}

	fn get_ephemeral_key(&self) -> SecretKey {
		let mut ephemeral_hash = self.ephemeral_key_midstate.clone();
		let low = self.peer_counter_low.fetch_add(1, Ordering::AcqRel);
		let high = if low == 0 {
			self.peer_counter_high.fetch_add(1, Ordering::AcqRel)
		} else {
			self.peer_counter_high.load(Ordering::Acquire)
		};
		ephemeral_hash.input(&byte_utils::le64_to_array(low as u64));
		ephemeral_hash.input(&byte_utils::le64_to_array(high as u64));
		SecretKey::from_slice(&Sha256::from_engine(ephemeral_hash).into_inner()).expect("You broke SHA-256!")
	}

	/// Indicates a new outbound connection has been established to a node with the given node_id.
	/// Note that if an Err is returned here you MUST NOT call socket_disconnected for the new
	/// descriptor but must disconnect the connection immediately.
	///
	/// Returns a small number of bytes to send to the remote node (currently always 50).
	///
	/// Panics if descriptor is duplicative with some other descriptor which has not yet had a
	/// socket_disconnected().
	/// (C-not exported) due to Result + Vec
	pub fn new_outbound_connection(&self, their_node_id: PublicKey, descriptor: Descriptor) -> Result<Vec<u8>, PeerHandleError> {
		let mut peer_encryptor = PeerChannelEncryptor::new_outbound(their_node_id.clone(), self.get_ephemeral_key());
		let res = peer_encryptor.get_act_one().to_vec();
		let pending_read_buffer = [0; 50].to_vec(); // Noise act two is 50 bytes

		let mut peers = self.peers.lock().unwrap();
		if peers.peers.insert(descriptor, Peer {
			channel_encryptor: peer_encryptor,
			outbound: true,
			their_node_id: None,
			their_features: None,

			pending_outbound_buffer: LinkedList::new(),
			pending_outbound_buffer_first_msg_offset: 0,
			awaiting_write_event: false,

			pending_read_buffer: pending_read_buffer,
			pending_read_buffer_pos: 0,
			pending_read_is_header: false,

			sync_status: InitSyncTracker::NoSyncRequested,

			awaiting_pong: false,
		}).is_some() {
			panic!("PeerManager driver duplicated descriptors!");
		};
		Ok(res)
	}

	/// Indicates a new inbound connection has been established.
	///
	/// May refuse the connection by returning an Err, but will never write bytes to the remote end
	/// (outbound connector always speaks first). Note that if an Err is returned here you MUST NOT
	/// call socket_disconnected for the new descriptor but must disconnect the connection
	/// immediately.
	///
	/// Panics if descriptor is duplicative with some other descriptor which has not yet had
	/// socket_disconnected called.
	/// (C-not exported) due to Result
	pub fn new_inbound_connection(&self, descriptor: Descriptor) -> Result<(), PeerHandleError> {
		let peer_encryptor = PeerChannelEncryptor::new_inbound(&self.our_node_secret);
		let pending_read_buffer = [0; 50].to_vec(); // Noise act one is 50 bytes

		let mut peers = self.peers.lock().unwrap();
		if peers.peers.insert(descriptor, Peer {
			channel_encryptor: peer_encryptor,
			outbound: false,
			their_node_id: None,
			their_features: None,

			pending_outbound_buffer: LinkedList::new(),
			pending_outbound_buffer_first_msg_offset: 0,
			awaiting_write_event: false,

			pending_read_buffer: pending_read_buffer,
			pending_read_buffer_pos: 0,
			pending_read_is_header: false,

			sync_status: InitSyncTracker::NoSyncRequested,

			awaiting_pong: false,
		}).is_some() {
			panic!("PeerManager driver duplicated descriptors!");
		};
		Ok(())
	}

	fn do_attempt_write_data(&self, descriptor: &mut Descriptor, peer: &mut Peer) {
		macro_rules! encode_and_send_msg {
			($msg: expr) => {
				{
					log_trace!(self, "Encoding and sending sync update message of type {} to {}", $msg.type_id(), log_pubkey!(peer.their_node_id.unwrap()));
					peer.pending_outbound_buffer.push_back(peer.channel_encryptor.encrypt_message(&encode_msg!($msg)[..]));
				}
			}
		}
		const MSG_BUFF_SIZE: usize = 10;
		while !peer.awaiting_write_event {
			if peer.pending_outbound_buffer.len() < MSG_BUFF_SIZE {
				match peer.sync_status {
					InitSyncTracker::NoSyncRequested => {},
					InitSyncTracker::ChannelsSyncing(c) if c < 0xffff_ffff_ffff_ffff => {
						let steps = ((MSG_BUFF_SIZE - peer.pending_outbound_buffer.len() + 2) / 3) as u8;
						let all_messages = self.message_handler.route_handler.get_next_channel_announcements(c, steps);
						for &(ref announce, ref update_a_option, ref update_b_option) in all_messages.iter() {
							encode_and_send_msg!(announce);
							if let &Some(ref update_a) = update_a_option {
								encode_and_send_msg!(update_a);
							}
							if let &Some(ref update_b) = update_b_option {
								encode_and_send_msg!(update_b);
							}
							peer.sync_status = InitSyncTracker::ChannelsSyncing(announce.contents.short_channel_id + 1);
						}
						if all_messages.is_empty() || all_messages.len() != steps as usize {
							peer.sync_status = InitSyncTracker::ChannelsSyncing(0xffff_ffff_ffff_ffff);
						}
					},
					InitSyncTracker::ChannelsSyncing(c) if c == 0xffff_ffff_ffff_ffff => {
						let steps = (MSG_BUFF_SIZE - peer.pending_outbound_buffer.len()) as u8;
						let all_messages = self.message_handler.route_handler.get_next_node_announcements(None, steps);
						for msg in all_messages.iter() {
							encode_and_send_msg!(msg);
							peer.sync_status = InitSyncTracker::NodesSyncing(msg.contents.node_id);
						}
						if all_messages.is_empty() || all_messages.len() != steps as usize {
							peer.sync_status = InitSyncTracker::NoSyncRequested;
						}
					},
					InitSyncTracker::ChannelsSyncing(_) => unreachable!(),
					InitSyncTracker::NodesSyncing(key) => {
						let steps = (MSG_BUFF_SIZE - peer.pending_outbound_buffer.len()) as u8;
						let all_messages = self.message_handler.route_handler.get_next_node_announcements(Some(&key), steps);
						for msg in all_messages.iter() {
							encode_and_send_msg!(msg);
							peer.sync_status = InitSyncTracker::NodesSyncing(msg.contents.node_id);
						}
						if all_messages.is_empty() || all_messages.len() != steps as usize {
							peer.sync_status = InitSyncTracker::NoSyncRequested;
						}
					},
				}
			}

			if {
				let next_buff = match peer.pending_outbound_buffer.front() {
					None => return,
					Some(buff) => buff,
				};

				let should_be_reading = peer.pending_outbound_buffer.len() < MSG_BUFF_SIZE;
				let pending = &next_buff[peer.pending_outbound_buffer_first_msg_offset..];
				let data_sent = descriptor.send_data(pending, should_be_reading);
				peer.pending_outbound_buffer_first_msg_offset += data_sent;
				if peer.pending_outbound_buffer_first_msg_offset == next_buff.len() { true } else { false }
			} {
				peer.pending_outbound_buffer_first_msg_offset = 0;
				peer.pending_outbound_buffer.pop_front();
			} else {
				peer.awaiting_write_event = true;
			}
		}
	}

	/// Indicates that there is room to write data to the given socket descriptor.
	///
	/// May return an Err to indicate that the connection should be closed.
	///
	/// Will most likely call send_data on the descriptor passed in (or the descriptor handed into
	/// new_*\_connection) before returning. Thus, be very careful with reentrancy issues! The
	/// invariants around calling write_buffer_space_avail in case a write did not fully complete
	/// must still hold - be ready to call write_buffer_space_avail again if a write call generated
	/// here isn't sufficient! Panics if the descriptor was not previously registered in a
	/// new_\*_connection event.
	/// (C-not exported) due to Result
	pub fn write_buffer_space_avail(&self, descriptor: &mut Descriptor) -> Result<(), PeerHandleError> {
		let mut peers = self.peers.lock().unwrap();
		match peers.peers.get_mut(descriptor) {
			None => panic!("Descriptor for write_event is not already known to PeerManager"),
			Some(peer) => {
				peer.awaiting_write_event = false;
				self.do_attempt_write_data(descriptor, peer);
			}
		};
		Ok(())
	}

	/// Indicates that data was read from the given socket descriptor.
	///
	/// May return an Err to indicate that the connection should be closed.
	///
	/// Will *not* call back into send_data on any descriptors to avoid reentrancy complexity.
	/// Thus, however, you almost certainly want to call process_events() after any read_event to
	/// generate send_data calls to handle responses.
	///
	/// If Ok(true) is returned, further read_events should not be triggered until a send_data call
	/// on this file descriptor has resume_read set (preventing DoS issues in the send buffer).
	///
	/// Panics if the descriptor was not previously registered in a new_*_connection event.
	/// (C-not exported) due to Result
	pub fn read_event(&self, peer_descriptor: &mut Descriptor, data: &[u8]) -> Result<bool, PeerHandleError> {
		match self.do_read_event(peer_descriptor, data) {
			Ok(res) => Ok(res),
			Err(e) => {
				self.disconnect_event_internal(peer_descriptor, e.no_connection_possible);
				Err(e)
			}
		}
	}

	fn do_read_event(&self, peer_descriptor: &mut Descriptor, data: &[u8]) -> Result<bool, PeerHandleError> {
		let pause_read = {
			let mut peers_lock = self.peers.lock().unwrap();
			let peers = &mut *peers_lock;
			let pause_read = match peers.peers.get_mut(peer_descriptor) {
				None => panic!("Descriptor for read_event is not already known to PeerManager"),
				Some(peer) => {
					assert!(peer.pending_read_buffer.len() > 0);
					assert!(peer.pending_read_buffer.len() > peer.pending_read_buffer_pos);

					let mut read_pos = 0;
					while read_pos < data.len() {
						{
							let data_to_copy = cmp::min(peer.pending_read_buffer.len() - peer.pending_read_buffer_pos, data.len() - read_pos);
							peer.pending_read_buffer[peer.pending_read_buffer_pos..peer.pending_read_buffer_pos + data_to_copy].copy_from_slice(&data[read_pos..read_pos + data_to_copy]);
							read_pos += data_to_copy;
							peer.pending_read_buffer_pos += data_to_copy;
						}

						if peer.pending_read_buffer_pos == peer.pending_read_buffer.len() {
							peer.pending_read_buffer_pos = 0;

							macro_rules! encode_and_send_msg {
								($msg: expr) => {
									{
										log_trace!(self, "Encoding and sending message of type {} to {}", $msg.type_id(), log_pubkey!(peer.their_node_id.unwrap()));
										peer.pending_outbound_buffer.push_back(peer.channel_encryptor.encrypt_message(&encode_msg!(&$msg)[..]));
										peers.peers_needing_send.insert(peer_descriptor.clone());
									}
								}
							}

							macro_rules! try_potential_handleerror {
								($thing: expr) => {
									match $thing {
										Ok(x) => x,
										Err(e) => {
											match e.action {
												msgs::ErrorAction::DisconnectPeer { msg: _ } => {
													//TODO: Try to push msg
													log_trace!(self, "Got Err handling message, disconnecting peer because {}", e.err);
													return Err(PeerHandleError{ no_connection_possible: false });
												},
												msgs::ErrorAction::IgnoreError => {
													log_trace!(self, "Got Err handling message, ignoring because {}", e.err);
													continue;
												},
												msgs::ErrorAction::SendErrorMessage { msg } => {
													log_trace!(self, "Got Err handling message, sending Error message because {}", e.err);
													encode_and_send_msg!(msg);
													continue;
												},
											}
										}
									};
								}
							}

							macro_rules! insert_node_id {
								() => {
									match peers.node_id_to_descriptor.entry(peer.their_node_id.unwrap()) {
										hash_map::Entry::Occupied(_) => {
											log_trace!(self, "Got second connection with {}, closing", log_pubkey!(peer.their_node_id.unwrap()));
											peer.their_node_id = None; // Unset so that we don't generate a peer_disconnected event
											return Err(PeerHandleError{ no_connection_possible: false })
										},
										hash_map::Entry::Vacant(entry) => {
											log_trace!(self, "Finished noise handshake for connection with {}", log_pubkey!(peer.their_node_id.unwrap()));
											entry.insert(peer_descriptor.clone())
										},
									};
								}
							}

							let next_step = peer.channel_encryptor.get_noise_step();
							match next_step {
								NextNoiseStep::ActOne => {
									let act_two = try_potential_handleerror!(peer.channel_encryptor.process_act_one_with_keys(&peer.pending_read_buffer[..], &self.our_node_secret, self.get_ephemeral_key())).to_vec();
									peer.pending_outbound_buffer.push_back(act_two);
									peer.pending_read_buffer = [0; 66].to_vec(); // act three is 66 bytes long
								},
								NextNoiseStep::ActTwo => {
									let (act_three, their_node_id) = try_potential_handleerror!(peer.channel_encryptor.process_act_two(&peer.pending_read_buffer[..], &self.our_node_secret));
									peer.pending_outbound_buffer.push_back(act_three.to_vec());
									peer.pending_read_buffer = [0; 18].to_vec(); // Message length header is 18 bytes
									peer.pending_read_is_header = true;

									peer.their_node_id = Some(their_node_id);
									insert_node_id!();
									let mut features = InitFeatures::known();
									if !self.message_handler.route_handler.should_request_full_sync(&peer.their_node_id.unwrap()) {
										features.clear_initial_routing_sync();
									}

									let resp = msgs::Init { features };
									encode_and_send_msg!(resp);
								},
								NextNoiseStep::ActThree => {
									let their_node_id = try_potential_handleerror!(peer.channel_encryptor.process_act_three(&peer.pending_read_buffer[..]));
									peer.pending_read_buffer = [0; 18].to_vec(); // Message length header is 18 bytes
									peer.pending_read_is_header = true;
									peer.their_node_id = Some(their_node_id);
									insert_node_id!();
								},
								NextNoiseStep::NoiseComplete => {
									if peer.pending_read_is_header {
										let msg_len = try_potential_handleerror!(peer.channel_encryptor.decrypt_length_header(&peer.pending_read_buffer[..]));
										peer.pending_read_buffer = Vec::with_capacity(msg_len as usize + 16);
										peer.pending_read_buffer.resize(msg_len as usize + 16, 0);
										if msg_len < 2 { // Need at least the message type tag
											return Err(PeerHandleError{ no_connection_possible: false });
										}
										peer.pending_read_is_header = false;
									} else {
										let msg_data = try_potential_handleerror!(peer.channel_encryptor.decrypt_message(&peer.pending_read_buffer[..]));
										assert!(msg_data.len() >= 2);

										// Reset read buffer
										peer.pending_read_buffer = [0; 18].to_vec();
										peer.pending_read_is_header = true;

										let mut reader = ::std::io::Cursor::new(&msg_data[..]);
										let message_result = wire::read(&mut reader);
										let message = match message_result {
											Ok(x) => x,
											Err(e) => {
												match e {
													msgs::DecodeError::UnknownVersion => return Err(PeerHandleError { no_connection_possible: false }),
													msgs::DecodeError::UnknownRequiredFeature => {
														log_debug!(self, "Got a channel/node announcement with an known required feature flag, you may want to update!");
														continue;
													}
													msgs::DecodeError::InvalidValue => {
														log_debug!(self, "Got an invalid value while deserializing message");
														return Err(PeerHandleError { no_connection_possible: false });
													}
													msgs::DecodeError::ShortRead => {
														log_debug!(self, "Deserialization failed due to shortness of message");
														return Err(PeerHandleError { no_connection_possible: false });
													}
													msgs::DecodeError::BadLengthDescriptor => return Err(PeerHandleError { no_connection_possible: false }),
													msgs::DecodeError::Io(_) => return Err(PeerHandleError { no_connection_possible: false }),
												}
											}
										};

										log_trace!(self, "Received message of type {} from {}", message.type_id(), log_pubkey!(peer.their_node_id.unwrap()));

										// Need an Init as first message
										if let wire::Message::Init(_) = message {
										} else if peer.their_features.is_none() {
											log_trace!(self, "Peer {} sent non-Init first message", log_pubkey!(peer.their_node_id.unwrap()));
											return Err(PeerHandleError{ no_connection_possible: false });
										}

										match message {
											// Setup and Control messages:
											wire::Message::Init(msg) => {
												if msg.features.requires_unknown_bits() {
													log_info!(self, "Peer global features required unknown version bits");
													return Err(PeerHandleError{ no_connection_possible: true });
												}
												if msg.features.requires_unknown_bits() {
													log_info!(self, "Peer local features required unknown version bits");
													return Err(PeerHandleError{ no_connection_possible: true });
												}
												if peer.their_features.is_some() {
													return Err(PeerHandleError{ no_connection_possible: false });
												}

												log_info!(self, "Received peer Init message: data_loss_protect: {}, initial_routing_sync: {}, upfront_shutdown_script: {}, static_remote_key: {}, unkown local flags: {}, unknown global flags: {}",
													if msg.features.supports_data_loss_protect() { "supported" } else { "not supported"},
													if msg.features.initial_routing_sync() { "requested" } else { "not requested" },
													if msg.features.supports_upfront_shutdown_script() { "supported" } else { "not supported"},
													if msg.features.supports_static_remote_key() { "supported" } else { "not supported"},
													if msg.features.supports_unknown_bits() { "present" } else { "none" },
													if msg.features.supports_unknown_bits() { "present" } else { "none" });

												if msg.features.initial_routing_sync() {
													peer.sync_status = InitSyncTracker::ChannelsSyncing(0);
													peers.peers_needing_send.insert(peer_descriptor.clone());
												}
												if !msg.features.supports_static_remote_key() {
													log_debug!(self, "Peer {} does not support static remote key, disconnecting with no_connection_possible", log_pubkey!(peer.their_node_id.unwrap()));
													return Err(PeerHandleError{ no_connection_possible: true });
												}

												if !peer.outbound {
													let mut features = InitFeatures::known();
													if !self.message_handler.route_handler.should_request_full_sync(&peer.their_node_id.unwrap()) {
														features.clear_initial_routing_sync();
													}

													let resp = msgs::Init { features };
													encode_and_send_msg!(resp);
												}

												self.message_handler.chan_handler.peer_connected(&peer.their_node_id.unwrap(), &msg);
												peer.their_features = Some(msg.features);
											},
											wire::Message::Error(msg) => {
												let mut data_is_printable = true;
												for b in msg.data.bytes() {
													if b < 32 || b > 126 {
														data_is_printable = false;
														break;
													}
												}

												if data_is_printable {
													log_debug!(self, "Got Err message from {}: {}", log_pubkey!(peer.their_node_id.unwrap()), msg.data);
												} else {
													log_debug!(self, "Got Err message from {} with non-ASCII error message", log_pubkey!(peer.their_node_id.unwrap()));
												}
												self.message_handler.chan_handler.handle_error(&peer.their_node_id.unwrap(), &msg);
												if msg.channel_id == [0; 32] {
													return Err(PeerHandleError{ no_connection_possible: true });
												}
											},

											wire::Message::Ping(msg) => {
												if msg.ponglen < 65532 {
													let resp = msgs::Pong { byteslen: msg.ponglen };
													encode_and_send_msg!(resp);
												}
											},
											wire::Message::Pong(_msg) => {
												peer.awaiting_pong = false;
											},

											// Channel messages:
											wire::Message::OpenChannel(msg) => {
												self.message_handler.chan_handler.handle_open_channel(&peer.their_node_id.unwrap(), peer.their_features.clone().unwrap(), &msg);
											},
											wire::Message::AcceptChannel(msg) => {
												self.message_handler.chan_handler.handle_accept_channel(&peer.their_node_id.unwrap(), peer.their_features.clone().unwrap(), &msg);
											},

											wire::Message::FundingCreated(msg) => {
												self.message_handler.chan_handler.handle_funding_created(&peer.their_node_id.unwrap(), &msg);
											},
											wire::Message::FundingSigned(msg) => {
												self.message_handler.chan_handler.handle_funding_signed(&peer.their_node_id.unwrap(), &msg);
											},
											wire::Message::FundingLocked(msg) => {
												self.message_handler.chan_handler.handle_funding_locked(&peer.their_node_id.unwrap(), &msg);
											},

											wire::Message::Shutdown(msg) => {
												self.message_handler.chan_handler.handle_shutdown(&peer.their_node_id.unwrap(), &msg);
											},
											wire::Message::ClosingSigned(msg) => {
												self.message_handler.chan_handler.handle_closing_signed(&peer.their_node_id.unwrap(), &msg);
											},

											// Commitment messages:
											wire::Message::UpdateAddHTLC(msg) => {
												self.message_handler.chan_handler.handle_update_add_htlc(&peer.their_node_id.unwrap(), &msg);
											},
											wire::Message::UpdateFulfillHTLC(msg) => {
												self.message_handler.chan_handler.handle_update_fulfill_htlc(&peer.their_node_id.unwrap(), &msg);
											},
											wire::Message::UpdateFailHTLC(msg) => {
												self.message_handler.chan_handler.handle_update_fail_htlc(&peer.their_node_id.unwrap(), &msg);
											},
											wire::Message::UpdateFailMalformedHTLC(msg) => {
												self.message_handler.chan_handler.handle_update_fail_malformed_htlc(&peer.their_node_id.unwrap(), &msg);
											},

											wire::Message::CommitmentSigned(msg) => {
												self.message_handler.chan_handler.handle_commitment_signed(&peer.their_node_id.unwrap(), &msg);
											},
											wire::Message::RevokeAndACK(msg) => {
												self.message_handler.chan_handler.handle_revoke_and_ack(&peer.their_node_id.unwrap(), &msg);
											},
											wire::Message::UpdateFee(msg) => {
												self.message_handler.chan_handler.handle_update_fee(&peer.their_node_id.unwrap(), &msg);
											},
											wire::Message::ChannelReestablish(msg) => {
												self.message_handler.chan_handler.handle_channel_reestablish(&peer.their_node_id.unwrap(), &msg);
											},

											// Routing messages:
											wire::Message::AnnouncementSignatures(msg) => {
												self.message_handler.chan_handler.handle_announcement_signatures(&peer.their_node_id.unwrap(), &msg);
											},
											wire::Message::ChannelAnnouncement(msg) => {
												let should_forward = try_potential_handleerror!(self.message_handler.route_handler.handle_channel_announcement(&msg));

												if should_forward {
													// TODO: forward msg along to all our other peers!
												}
											},
											wire::Message::NodeAnnouncement(msg) => {
												let should_forward = try_potential_handleerror!(self.message_handler.route_handler.handle_node_announcement(&msg));

												if should_forward {
													// TODO: forward msg along to all our other peers!
												}
											},
											wire::Message::ChannelUpdate(msg) => {
												let should_forward = try_potential_handleerror!(self.message_handler.route_handler.handle_channel_update(&msg));

												if should_forward {
													// TODO: forward msg along to all our other peers!
												}
											},

											// Unknown messages:
											wire::Message::Unknown(msg_type) if msg_type.is_even() => {
												log_debug!(self, "Received unknown even message of type {}, disconnecting peer!", msg_type);
												// Fail the channel if message is an even, unknown type as per BOLT #1.
												return Err(PeerHandleError{ no_connection_possible: true });
											},
											wire::Message::Unknown(msg_type) => {
												log_trace!(self, "Received unknown odd message of type {}, ignoring", msg_type);
											},
										}
									}
								}
							}
						}
					}

					self.do_attempt_write_data(peer_descriptor, peer);

					peer.pending_outbound_buffer.len() > 10 // pause_read
				}
			};

			pause_read
		};

		Ok(pause_read)
	}

	/// Checks for any events generated by our handlers and processes them. Includes sending most
	/// response messages as well as messages generated by calls to handler functions directly (eg
	/// functions like ChannelManager::process_pending_htlc_forward or send_payment).
	pub fn process_events(&self) {
		{
			// TODO: There are some DoS attacks here where you can flood someone's outbound send
			// buffer by doing things like announcing channels on another node. We should be willing to
			// drop optional-ish messages when send buffers get full!

			let mut events_generated = self.message_handler.chan_handler.get_and_clear_pending_msg_events();
			let mut peers_lock = self.peers.lock().unwrap();
			let peers = &mut *peers_lock;
			for event in events_generated.drain(..) {
				macro_rules! get_peer_for_forwarding {
					($node_id: expr, $handle_no_such_peer: block) => {
						{
							let descriptor = match peers.node_id_to_descriptor.get($node_id) {
								Some(descriptor) => descriptor.clone(),
								None => {
									$handle_no_such_peer;
									continue;
								},
							};
							match peers.peers.get_mut(&descriptor) {
								Some(peer) => {
									if peer.their_features.is_none() {
										$handle_no_such_peer;
										continue;
									}
									(descriptor, peer)
								},
								None => panic!("Inconsistent peers set state!"),
							}
						}
					}
				}
				match event {
					MessageSendEvent::SendAcceptChannel { ref node_id, ref msg } => {
						log_trace!(self, "Handling SendAcceptChannel event in peer_handler for node {} for channel {}",
								log_pubkey!(node_id),
								log_bytes!(msg.temporary_channel_id));
						let (mut descriptor, peer) = get_peer_for_forwarding!(node_id, {
								//TODO: Drop the pending channel? (or just let it timeout, but that sucks)
							});
						peer.pending_outbound_buffer.push_back(peer.channel_encryptor.encrypt_message(&encode_msg!(msg)));
						self.do_attempt_write_data(&mut descriptor, peer);
					},
					MessageSendEvent::SendOpenChannel { ref node_id, ref msg } => {
						log_trace!(self, "Handling SendOpenChannel event in peer_handler for node {} for channel {}",
								log_pubkey!(node_id),
								log_bytes!(msg.temporary_channel_id));
						let (mut descriptor, peer) = get_peer_for_forwarding!(node_id, {
								//TODO: Drop the pending channel? (or just let it timeout, but that sucks)
							});
						peer.pending_outbound_buffer.push_back(peer.channel_encryptor.encrypt_message(&encode_msg!(msg)));
						self.do_attempt_write_data(&mut descriptor, peer);
					},
					MessageSendEvent::SendFundingCreated { ref node_id, ref msg } => {
						log_trace!(self, "Handling SendFundingCreated event in peer_handler for node {} for channel {} (which becomes {})",
								log_pubkey!(node_id),
								log_bytes!(msg.temporary_channel_id),
								log_funding_channel_id!(msg.funding_txid, msg.funding_output_index));
						let (mut descriptor, peer) = get_peer_for_forwarding!(node_id, {
								//TODO: generate a DiscardFunding event indicating to the wallet that
								//they should just throw away this funding transaction
							});
						peer.pending_outbound_buffer.push_back(peer.channel_encryptor.encrypt_message(&encode_msg!(msg)));
						self.do_attempt_write_data(&mut descriptor, peer);
					},
					MessageSendEvent::SendFundingSigned { ref node_id, ref msg } => {
						log_trace!(self, "Handling SendFundingSigned event in peer_handler for node {} for channel {}",
								log_pubkey!(node_id),
								log_bytes!(msg.channel_id));
						let (mut descriptor, peer) = get_peer_for_forwarding!(node_id, {
								//TODO: generate a DiscardFunding event indicating to the wallet that
								//they should just throw away this funding transaction
							});
						peer.pending_outbound_buffer.push_back(peer.channel_encryptor.encrypt_message(&encode_msg!(msg)));
						self.do_attempt_write_data(&mut descriptor, peer);
					},
					MessageSendEvent::SendFundingLocked { ref node_id, ref msg } => {
						log_trace!(self, "Handling SendFundingLocked event in peer_handler for node {} for channel {}",
								log_pubkey!(node_id),
								log_bytes!(msg.channel_id));
						let (mut descriptor, peer) = get_peer_for_forwarding!(node_id, {
								//TODO: Do whatever we're gonna do for handling dropped messages
							});
						peer.pending_outbound_buffer.push_back(peer.channel_encryptor.encrypt_message(&encode_msg!(msg)));
						self.do_attempt_write_data(&mut descriptor, peer);
					},
					MessageSendEvent::SendAnnouncementSignatures { ref node_id, ref msg } => {
						log_trace!(self, "Handling SendAnnouncementSignatures event in peer_handler for node {} for channel {})",
								log_pubkey!(node_id),
								log_bytes!(msg.channel_id));
						let (mut descriptor, peer) = get_peer_for_forwarding!(node_id, {
								//TODO: generate a DiscardFunding event indicating to the wallet that
								//they should just throw away this funding transaction
							});
						peer.pending_outbound_buffer.push_back(peer.channel_encryptor.encrypt_message(&encode_msg!(msg)));
						self.do_attempt_write_data(&mut descriptor, peer);
					},
					MessageSendEvent::UpdateHTLCs { ref node_id, updates: msgs::CommitmentUpdate { ref update_add_htlcs, ref update_fulfill_htlcs, ref update_fail_htlcs, ref update_fail_malformed_htlcs, ref update_fee, ref commitment_signed } } => {
						log_trace!(self, "Handling UpdateHTLCs event in peer_handler for node {} with {} adds, {} fulfills, {} fails for channel {}",
								log_pubkey!(node_id),
								update_add_htlcs.len(),
								update_fulfill_htlcs.len(),
								update_fail_htlcs.len(),
								log_bytes!(commitment_signed.channel_id));
						let (mut descriptor, peer) = get_peer_for_forwarding!(node_id, {
								//TODO: Do whatever we're gonna do for handling dropped messages
							});
						for msg in update_add_htlcs {
							peer.pending_outbound_buffer.push_back(peer.channel_encryptor.encrypt_message(&encode_msg!(msg)));
						}
						for msg in update_fulfill_htlcs {
							peer.pending_outbound_buffer.push_back(peer.channel_encryptor.encrypt_message(&encode_msg!(msg)));
						}
						for msg in update_fail_htlcs {
							peer.pending_outbound_buffer.push_back(peer.channel_encryptor.encrypt_message(&encode_msg!(msg)));
						}
						for msg in update_fail_malformed_htlcs {
							peer.pending_outbound_buffer.push_back(peer.channel_encryptor.encrypt_message(&encode_msg!(msg)));
						}
						if let &Some(ref msg) = update_fee {
							peer.pending_outbound_buffer.push_back(peer.channel_encryptor.encrypt_message(&encode_msg!(msg)));
						}
						peer.pending_outbound_buffer.push_back(peer.channel_encryptor.encrypt_message(&encode_msg!(commitment_signed)));
						self.do_attempt_write_data(&mut descriptor, peer);
					},
					MessageSendEvent::SendRevokeAndACK { ref node_id, ref msg } => {
						log_trace!(self, "Handling SendRevokeAndACK event in peer_handler for node {} for channel {}",
								log_pubkey!(node_id),
								log_bytes!(msg.channel_id));
						let (mut descriptor, peer) = get_peer_for_forwarding!(node_id, {
								//TODO: Do whatever we're gonna do for handling dropped messages
							});
						peer.pending_outbound_buffer.push_back(peer.channel_encryptor.encrypt_message(&encode_msg!(msg)));
						self.do_attempt_write_data(&mut descriptor, peer);
					},
					MessageSendEvent::SendClosingSigned { ref node_id, ref msg } => {
						log_trace!(self, "Handling SendClosingSigned event in peer_handler for node {} for channel {}",
								log_pubkey!(node_id),
								log_bytes!(msg.channel_id));
						let (mut descriptor, peer) = get_peer_for_forwarding!(node_id, {
								//TODO: Do whatever we're gonna do for handling dropped messages
							});
						peer.pending_outbound_buffer.push_back(peer.channel_encryptor.encrypt_message(&encode_msg!(msg)));
						self.do_attempt_write_data(&mut descriptor, peer);
					},
					MessageSendEvent::SendShutdown { ref node_id, ref msg } => {
						log_trace!(self, "Handling Shutdown event in peer_handler for node {} for channel {}",
								log_pubkey!(node_id),
								log_bytes!(msg.channel_id));
						let (mut descriptor, peer) = get_peer_for_forwarding!(node_id, {
								//TODO: Do whatever we're gonna do for handling dropped messages
							});
						peer.pending_outbound_buffer.push_back(peer.channel_encryptor.encrypt_message(&encode_msg!(msg)));
						self.do_attempt_write_data(&mut descriptor, peer);
					},
					MessageSendEvent::SendChannelReestablish { ref node_id, ref msg } => {
						log_trace!(self, "Handling SendChannelReestablish event in peer_handler for node {} for channel {}",
								log_pubkey!(node_id),
								log_bytes!(msg.channel_id));
						let (mut descriptor, peer) = get_peer_for_forwarding!(node_id, {
								//TODO: Do whatever we're gonna do for handling dropped messages
							});
						peer.pending_outbound_buffer.push_back(peer.channel_encryptor.encrypt_message(&encode_msg!(msg)));
						self.do_attempt_write_data(&mut descriptor, peer);
					},
					MessageSendEvent::BroadcastChannelAnnouncement { ref msg, ref update_msg } => {
						log_trace!(self, "Handling BroadcastChannelAnnouncement event in peer_handler for short channel id {}", msg.contents.short_channel_id);
						if self.message_handler.route_handler.handle_channel_announcement(msg).is_ok() && self.message_handler.route_handler.handle_channel_update(update_msg).is_ok() {
							let encoded_msg = encode_msg!(msg);
							let encoded_update_msg = encode_msg!(update_msg);

							for (ref descriptor, ref mut peer) in peers.peers.iter_mut() {
								if !peer.channel_encryptor.is_ready_for_encryption() || peer.their_features.is_none() ||
										!peer.should_forward_channel_announcement(msg.contents.short_channel_id) {
									continue
								}
								match peer.their_node_id {
									None => continue,
									Some(their_node_id) => {
										if their_node_id == msg.contents.node_id_1 || their_node_id == msg.contents.node_id_2 {
											continue
										}
									}
								}
								peer.pending_outbound_buffer.push_back(peer.channel_encryptor.encrypt_message(&encoded_msg[..]));
								peer.pending_outbound_buffer.push_back(peer.channel_encryptor.encrypt_message(&encoded_update_msg[..]));
								self.do_attempt_write_data(&mut (*descriptor).clone(), peer);
							}
						}
					},
					MessageSendEvent::BroadcastNodeAnnouncement { ref msg } => {
						log_trace!(self, "Handling BroadcastNodeAnnouncement event in peer_handler");
						if self.message_handler.route_handler.handle_node_announcement(msg).is_ok() {
							let encoded_msg = encode_msg!(msg);

							for (ref descriptor, ref mut peer) in peers.peers.iter_mut() {
								if !peer.channel_encryptor.is_ready_for_encryption() || peer.their_features.is_none() ||
										!peer.should_forward_node_announcement(msg.contents.node_id) {
									continue
								}
								peer.pending_outbound_buffer.push_back(peer.channel_encryptor.encrypt_message(&encoded_msg[..]));
								self.do_attempt_write_data(&mut (*descriptor).clone(), peer);
							}
						}
					},
					MessageSendEvent::BroadcastChannelUpdate { ref msg } => {
						log_trace!(self, "Handling BroadcastChannelUpdate event in peer_handler for short channel id {}", msg.contents.short_channel_id);
						if self.message_handler.route_handler.handle_channel_update(msg).is_ok() {
							let encoded_msg = encode_msg!(msg);

							for (ref descriptor, ref mut peer) in peers.peers.iter_mut() {
								if !peer.channel_encryptor.is_ready_for_encryption() || peer.their_features.is_none() ||
										!peer.should_forward_channel_announcement(msg.contents.short_channel_id)  {
									continue
								}
								peer.pending_outbound_buffer.push_back(peer.channel_encryptor.encrypt_message(&encoded_msg[..]));
								self.do_attempt_write_data(&mut (*descriptor).clone(), peer);
							}
						}
					},
					MessageSendEvent::PaymentFailureNetworkUpdate { ref update } => {
						self.message_handler.route_handler.handle_htlc_fail_channel_update(update);
					},
					MessageSendEvent::HandleError { ref node_id, ref action } => {
						match *action {
							msgs::ErrorAction::DisconnectPeer { ref msg } => {
								if let Some(mut descriptor) = peers.node_id_to_descriptor.remove(node_id) {
									peers.peers_needing_send.remove(&descriptor);
									if let Some(mut peer) = peers.peers.remove(&descriptor) {
										if let Some(ref msg) = *msg {
											log_trace!(self, "Handling DisconnectPeer HandleError event in peer_handler for node {} with message {}",
													log_pubkey!(node_id),
													msg.data);
											peer.pending_outbound_buffer.push_back(peer.channel_encryptor.encrypt_message(&encode_msg!(msg)));
											// This isn't guaranteed to work, but if there is enough free
											// room in the send buffer, put the error message there...
											self.do_attempt_write_data(&mut descriptor, &mut peer);
										} else {
											log_trace!(self, "Handling DisconnectPeer HandleError event in peer_handler for node {} with no message", log_pubkey!(node_id));
										}
									}
									descriptor.disconnect_socket();
									self.message_handler.chan_handler.peer_disconnected(&node_id, false);
								}
							},
							msgs::ErrorAction::IgnoreError => {},
							msgs::ErrorAction::SendErrorMessage { ref msg } => {
								log_trace!(self, "Handling SendErrorMessage HandleError event in peer_handler for node {} with message {}",
										log_pubkey!(node_id),
										msg.data);
								let (mut descriptor, peer) = get_peer_for_forwarding!(node_id, {
									//TODO: Do whatever we're gonna do for handling dropped messages
								});
								peer.pending_outbound_buffer.push_back(peer.channel_encryptor.encrypt_message(&encode_msg!(msg)));
								self.do_attempt_write_data(&mut descriptor, peer);
							},
						}
					}
				}
			}

			for mut descriptor in peers.peers_needing_send.drain() {
				match peers.peers.get_mut(&descriptor) {
					Some(peer) => self.do_attempt_write_data(&mut descriptor, peer),
					None => panic!("Inconsistent peers set state!"),
				}
			}
		}
	}

	/// Indicates that the given socket descriptor's connection is now closed.
	///
	/// This must only be called if the socket has been disconnected by the peer or your own
	/// decision to disconnect it and must NOT be called in any case where other parts of this
	/// library (eg PeerHandleError, explicit disconnect_socket calls) instruct you to disconnect
	/// the peer.
	///
	/// Panics if the descriptor was not previously registered in a successful new_*_connection event.
	pub fn socket_disconnected(&self, descriptor: &Descriptor) {
		self.disconnect_event_internal(descriptor, false);
	}

	fn disconnect_event_internal(&self, descriptor: &Descriptor, no_connection_possible: bool) {
		let mut peers = self.peers.lock().unwrap();
		peers.peers_needing_send.remove(descriptor);
		let peer_option = peers.peers.remove(descriptor);
		match peer_option {
			None => panic!("Descriptor for disconnect_event is not already known to PeerManager"),
			Some(peer) => {
				match peer.their_node_id {
					Some(node_id) => {
						peers.node_id_to_descriptor.remove(&node_id);
						self.message_handler.chan_handler.peer_disconnected(&node_id, no_connection_possible);
					},
					None => {}
				}
			}
		};
	}

	/// This function should be called roughly once every 30 seconds.
	/// It will send pings to each peer and disconnect those which did not respond to the last round of pings.

	/// Will most likely call send_data on all of the registered descriptors, thus, be very careful with reentrancy issues!
	pub fn timer_tick_occured(&self) {
		let mut peers_lock = self.peers.lock().unwrap();
		{
			let peers = &mut *peers_lock;
			let peers_needing_send = &mut peers.peers_needing_send;
			let node_id_to_descriptor = &mut peers.node_id_to_descriptor;
			let peers = &mut peers.peers;
			let mut descriptors_needing_disconnect = Vec::new();

			peers.retain(|descriptor, peer| {
				if peer.awaiting_pong {
					peers_needing_send.remove(descriptor);
					descriptors_needing_disconnect.push(descriptor.clone());
					match peer.their_node_id {
						Some(node_id) => {
							log_trace!(self, "Disconnecting peer with id {} due to ping timeout", node_id);
							node_id_to_descriptor.remove(&node_id);
							self.message_handler.chan_handler.peer_disconnected(&node_id, false);
						}
						None => {
							// This can't actually happen as we should have hit
							// is_ready_for_encryption() previously on this same peer.
							unreachable!();
						},
					}
					return false;
				}

				if !peer.channel_encryptor.is_ready_for_encryption() {
					// The peer needs to complete its handshake before we can exchange messages
					return true;
				}

				let ping = msgs::Ping {
					ponglen: 0,
					byteslen: 64,
				};
				peer.pending_outbound_buffer.push_back(peer.channel_encryptor.encrypt_message(&encode_msg!(&ping)));

				let mut descriptor_clone = descriptor.clone();
				self.do_attempt_write_data(&mut descriptor_clone, peer);

				peer.awaiting_pong = true;
				true
			});

			for mut descriptor in descriptors_needing_disconnect.drain(..) {
				descriptor.disconnect_socket();
			}
		}
	}
}

#[cfg(test)]
mod tests {
	use ln::peer_handler::{PeerManager, MessageHandler, SocketDescriptor};
	use ln::msgs;
	use util::events;
	use util::test_utils;
	use util::logger::Logger;

	use bitcoin::secp256k1::Secp256k1;
	use bitcoin::secp256k1::key::{SecretKey, PublicKey};

	use rand::{thread_rng, Rng};

	use std;
	use std::sync::{Arc, Mutex};
	use std::sync::atomic::Ordering;

	#[derive(Clone)]
	struct FileDescriptor {
		fd: u16,
		outbound_data: Arc<Mutex<Vec<u8>>>,
	}
	impl PartialEq for FileDescriptor {
		fn eq(&self, other: &Self) -> bool {
			self.fd == other.fd
		}
	}
	impl Eq for FileDescriptor { }
	impl std::hash::Hash for FileDescriptor {
		fn hash<H: std::hash::Hasher>(&self, hasher: &mut H) {
			self.fd.hash(hasher)
		}
	}

	impl SocketDescriptor for FileDescriptor {
		fn send_data(&mut self, data: &[u8], _resume_read: bool) -> usize {
			self.outbound_data.lock().unwrap().extend_from_slice(data);
			data.len()
		}

		fn disconnect_socket(&mut self) {}
	}

	fn create_chan_handlers(peer_count: usize) -> (Vec<test_utils::TestChannelMessageHandler>, Vec<test_utils::TestRoutingMessageHandler>) {
		let mut chan_handlers = Vec::new();
		let mut routing_handlers = Vec::new();
		for _ in 0..peer_count {
			let chan_handler = test_utils::TestChannelMessageHandler::new();
			chan_handlers.push(chan_handler);
			routing_handlers.push(test_utils::TestRoutingMessageHandler::new());
		}

		(chan_handlers, routing_handlers)
	}

	fn create_network<'a>(peer_count: usize, chan_handlers: &'a Vec<test_utils::TestChannelMessageHandler>, routing_handlers: &'a Vec<test_utils::TestRoutingMessageHandler>) -> Vec<PeerManager<FileDescriptor, &'a test_utils::TestChannelMessageHandler, &'a test_utils::TestRoutingMessageHandler>> {
		let mut peers = Vec::new();
		let mut rng = thread_rng();
		let logger : Arc<Logger> = Arc::new(test_utils::TestLogger::new());
		let mut ephemeral_bytes = [0; 32];
		rng.fill_bytes(&mut ephemeral_bytes);

		for i in 0..peer_count {
			let node_id = {
				let mut key_slice = [0;32];
				rng.fill_bytes(&mut key_slice);
				SecretKey::from_slice(&key_slice).unwrap()
			};
			let msg_handler = MessageHandler { chan_handler: &chan_handlers[i], route_handler: &routing_handlers[i] };
			let peer = PeerManager::new(msg_handler, node_id, &ephemeral_bytes, Arc::clone(&logger));
			peers.push(peer);
		}

		peers
	}

	fn establish_connection<'a>(peer_a: &PeerManager<FileDescriptor, &'a test_utils::TestChannelMessageHandler, &'a test_utils::TestRoutingMessageHandler>, peer_b: &PeerManager<FileDescriptor, &'a test_utils::TestChannelMessageHandler, &'a test_utils::TestRoutingMessageHandler>) -> (FileDescriptor, FileDescriptor) {
		let secp_ctx = Secp256k1::new();
		let a_id = PublicKey::from_secret_key(&secp_ctx, &peer_a.our_node_secret);
		let mut fd_a = FileDescriptor { fd: 1, outbound_data: Arc::new(Mutex::new(Vec::new())) };
		let mut fd_b = FileDescriptor { fd: 1, outbound_data: Arc::new(Mutex::new(Vec::new())) };
		let initial_data = peer_b.new_outbound_connection(a_id, fd_b.clone()).unwrap();
		peer_a.new_inbound_connection(fd_a.clone()).unwrap();
		assert_eq!(peer_a.read_event(&mut fd_a, &initial_data).unwrap(), false);
		assert_eq!(peer_b.read_event(&mut fd_b, &fd_a.outbound_data.lock().unwrap().split_off(0)).unwrap(), false);
		assert_eq!(peer_a.read_event(&mut fd_a, &fd_b.outbound_data.lock().unwrap().split_off(0)).unwrap(), false);
		(fd_a.clone(), fd_b.clone())
	}

	fn establish_connection_and_read_events<'a>(peer_a: &PeerManager<FileDescriptor, &'a test_utils::TestChannelMessageHandler, &'a test_utils::TestRoutingMessageHandler>, peer_b: &PeerManager<FileDescriptor, &'a test_utils::TestChannelMessageHandler, &'a test_utils::TestRoutingMessageHandler>) -> (FileDescriptor, FileDescriptor) {
		let (mut fd_a, mut fd_b) = establish_connection(peer_a, peer_b);
		assert_eq!(peer_b.read_event(&mut fd_b, &fd_a.outbound_data.lock().unwrap().split_off(0)).unwrap(), false);
		assert_eq!(peer_a.read_event(&mut fd_a, &fd_b.outbound_data.lock().unwrap().split_off(0)).unwrap(), false);
		(fd_a.clone(), fd_b.clone())
	}

	#[test]
	fn test_disconnect_peer() {
		// Simple test which builds a network of PeerManager, connects and brings them to NoiseState::Finished and
		// push a DisconnectPeer event to remove the node flagged by id
		let (chan_handlers, routing_handlers) = create_chan_handlers(2);
		let chan_handler = test_utils::TestChannelMessageHandler::new();
		let mut peers = create_network(2, &chan_handlers, &routing_handlers);
		establish_connection(&peers[0], &peers[1]);
		assert_eq!(peers[0].peers.lock().unwrap().peers.len(), 1);

		let secp_ctx = Secp256k1::new();
		let their_id = PublicKey::from_secret_key(&secp_ctx, &peers[1].our_node_secret);

		chan_handler.pending_events.lock().unwrap().push(events::MessageSendEvent::HandleError {
			node_id: their_id,
			action: msgs::ErrorAction::DisconnectPeer { msg: None },
		});
		assert_eq!(chan_handler.pending_events.lock().unwrap().len(), 1);
		peers[0].message_handler.chan_handler = &chan_handler;

		peers[0].process_events();
		assert_eq!(peers[0].peers.lock().unwrap().peers.len(), 0);
	}

	#[test]
	fn test_timer_tick_occurred() {
		// Create peers, a vector of two peer managers, perform initial set up and check that peers[0] has one Peer.
		let (chan_handlers, routing_handlers) = create_chan_handlers(2);
		let peers = create_network(2, &chan_handlers, &routing_handlers);
		establish_connection(&peers[0], &peers[1]);
		assert_eq!(peers[0].peers.lock().unwrap().peers.len(), 1);

		// peers[0] awaiting_pong is set to true, but the Peer is still connected
		peers[0].timer_tick_occured();
		assert_eq!(peers[0].peers.lock().unwrap().peers.len(), 1);

		// Since timer_tick_occured() is called again when awaiting_pong is true, all Peers are disconnected
		peers[0].timer_tick_occured();
		assert_eq!(peers[0].peers.lock().unwrap().peers.len(), 0);
	}

	#[test]
	fn test_do_attempt_write_data() {
		// Create 2 peers with custom TestRoutingMessageHandlers and connect them.
		let (chan_handlers, routing_handlers) = create_chan_handlers(2);
		let peers = create_network(2, &chan_handlers, &routing_handlers);
		routing_handlers[0].request_full_sync.store(1, Ordering::Release);
		routing_handlers[1].request_full_sync.store(1, Ordering::Release);

		// By calling establish_connect, we trigger do_attempt_write_data between
		// the peers. Previously this function would mistakenly enter an infinite loop
		// when there were more channel messages available than could fit into a peer's
		// buffer. This issue would now be detected by this test (because we use custom
		// RoutingMessageHandlers that intentionally return more channel messages
		// than can fit into a peer's buffer).
		let (mut fd_a, mut fd_b) = establish_connection(&peers[0], &peers[1]);

		// Make each peer to read the messages that the other peer just wrote to them.
		peers[1].read_event(&mut fd_b, &fd_a.outbound_data.lock().unwrap().split_off(0)).unwrap();
		peers[0].read_event(&mut fd_a, &fd_b.outbound_data.lock().unwrap().split_off(0)).unwrap();

		// Check that each peer has received the expected number of channel updates and channel
		// announcements.
		assert_eq!(routing_handlers[0].chan_upds_recvd.load(Ordering::Acquire), 100);
		assert_eq!(routing_handlers[0].chan_anns_recvd.load(Ordering::Acquire), 50);
		assert_eq!(routing_handlers[1].chan_upds_recvd.load(Ordering::Acquire), 100);
		assert_eq!(routing_handlers[1].chan_anns_recvd.load(Ordering::Acquire), 50);
	}

	#[test]
	fn limit_initial_routing_sync_requests() {
		// Inbound peer 0 requests initial_routing_sync, but outbound peer 1 does not.
		{
			let (chan_handlers, routing_handlers) = create_chan_handlers(2);
			routing_handlers[0].request_full_sync.store(1, Ordering::Release);
			let peers = create_network(2, &chan_handlers, &routing_handlers);
			let (fd_0_to_1, fd_1_to_0) = establish_connection_and_read_events(&peers[0], &peers[1]);

			let peer_0 = peers[0].peers.lock().unwrap();
			let peer_1 = peers[1].peers.lock().unwrap();

			let peer_0_features = peer_1.peers.get(&fd_1_to_0).unwrap().their_features.as_ref();
			let peer_1_features = peer_0.peers.get(&fd_0_to_1).unwrap().their_features.as_ref();

			assert!(peer_0_features.unwrap().initial_routing_sync());
			assert!(!peer_1_features.unwrap().initial_routing_sync());
		}

		// Outbound peer 1 requests initial_routing_sync, but inbound peer 0 does not.
		{
			let (chan_handlers, routing_handlers) = create_chan_handlers(2);
			routing_handlers[1].request_full_sync.store(1, Ordering::Release);
			let peers = create_network(2, &chan_handlers, &routing_handlers);
			let (fd_0_to_1, fd_1_to_0) = establish_connection_and_read_events(&peers[0], &peers[1]);

			let peer_0 = peers[0].peers.lock().unwrap();
			let peer_1 = peers[1].peers.lock().unwrap();

			let peer_0_features = peer_1.peers.get(&fd_1_to_0).unwrap().their_features.as_ref();
			let peer_1_features = peer_0.peers.get(&fd_0_to_1).unwrap().their_features.as_ref();

			assert!(!peer_0_features.unwrap().initial_routing_sync());
			assert!(peer_1_features.unwrap().initial_routing_sync());
		}
	}
}<|MERGE_RESOLUTION|>--- conflicted
+++ resolved
@@ -32,13 +32,9 @@
 use bitcoin::hashes::{HashEngine, Hash};
 
 /// Provides references to trait impls which handle different types of messages.
-<<<<<<< HEAD
-pub struct MessageHandler<CM: Deref> where CM::Target: ChannelMessageHandler {
-=======
 pub struct MessageHandler<CM: Deref, RM: Deref> where
 		CM::Target: ChannelMessageHandler,
 		RM::Target: RoutingMessageHandler {
->>>>>>> 47eca1f5
 	/// A message handler which handles messages specific to channels. Usually this is just a
 	/// ChannelManager object.
 	pub chan_handler: CM,
@@ -196,15 +192,10 @@
 /// essentially you should default to using a SimpleRefPeerManager, and use a
 /// SimpleArcPeerManager when you require a PeerManager with a static lifetime, such as when
 /// you're using lightning-net-tokio.
-<<<<<<< HEAD
-pub struct PeerManager<Descriptor: SocketDescriptor, CM: Deref> where CM::Target: ChannelMessageHandler {
-	message_handler: MessageHandler<CM>,
-=======
 pub struct PeerManager<Descriptor: SocketDescriptor, CM: Deref, RM: Deref> where
 		CM::Target: ChannelMessageHandler,
 		RM::Target: RoutingMessageHandler {
 	message_handler: MessageHandler<CM, RM>,
->>>>>>> 47eca1f5
 	peers: Mutex<PeerHolder<Descriptor>>,
 	our_node_secret: SecretKey,
 	ephemeral_key_midstate: Sha256Engine,
@@ -227,13 +218,9 @@
 
 /// Manages and reacts to connection events. You probably want to use file descriptors as PeerIds.
 /// PeerIds may repeat, but only after socket_disconnected() has been called.
-<<<<<<< HEAD
-impl<Descriptor: SocketDescriptor, CM: Deref> PeerManager<Descriptor, CM> where CM::Target: ChannelMessageHandler {
-=======
 impl<Descriptor: SocketDescriptor, CM: Deref, RM: Deref> PeerManager<Descriptor, CM, RM> where
 		CM::Target: ChannelMessageHandler,
 		RM::Target: RoutingMessageHandler {
->>>>>>> 47eca1f5
 	/// Constructs a new PeerManager with the given message handlers and node_id secret key
 	/// ephemeral_random_data is used to derive per-connection ephemeral keys and must be
 	/// cryptographically secure random bytes.
