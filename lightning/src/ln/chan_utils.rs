--- conflicted
+++ resolved
@@ -604,11 +604,7 @@
 	/// The returned Vec has one entry for each HTLC, and in the same order. For HTLCs which were
 	/// considered dust and not included, a None entry exists, for all others a signature is
 	/// included.
-<<<<<<< HEAD
-	/// (C-not exported)
-=======
 	/// (C-not exported) due to Option in a Vec in a Result
->>>>>>> 3c62697e
 	pub fn get_htlc_sigs<T: secp256k1::Signing + secp256k1::Verification>(&self, htlc_base_key: &SecretKey, local_csv: u16, secp_ctx: &Secp256k1<T>) -> Result<Vec<Option<Signature>>, ()> {
 		let txid = self.txid();
 		let mut ret = Vec::with_capacity(self.per_htlc.len());
