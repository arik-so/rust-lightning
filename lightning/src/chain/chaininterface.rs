//! Traits and utility impls which allow other parts of rust-lightning to interact with the
//! blockchain.
//!
//! Includes traits for monitoring and receiving notifications of new blocks and block
//! disconnections, transaction broadcasting, and feerate information requests.

use bitcoin::blockdata::block::{Block, BlockHeader};
use bitcoin::blockdata::transaction::Transaction;
use bitcoin::blockdata::script::Script;
use bitcoin::blockdata::constants::genesis_block;
use bitcoin::util::hash::BitcoinHash;
use bitcoin::network::constants::Network;
use bitcoin::hash_types::{Txid, BlockHash};

use std::sync::{Mutex, MutexGuard, Arc};
use std::sync::atomic::{AtomicUsize, Ordering};
use std::collections::HashSet;
use std::ops::Deref;
use std::marker::PhantomData;
use std::ptr;

/// Used to give chain error details upstream
#[derive(Clone)]
pub enum ChainError {
	/// Client doesn't support UTXO lookup (but the chain hash matches our genesis block hash)
	NotSupported,
	/// Chain isn't the one watched
	NotWatched,
	/// Tx doesn't exist or is unconfirmed
	UnknownTx,
}

/// An interface to request notification of certain scripts as they appear the
/// chain.
///
/// Note that all of the functions implemented here *must* be reentrant-safe (obviously - they're
/// called from inside the library in response to ChainListener events, P2P events, or timer
/// events).
pub trait ChainWatchInterface: Sync + Send {
	/// Provides a txid/random-scriptPubKey-in-the-tx which much be watched for.
	fn install_watch_tx(&self, txid: &Txid, script_pub_key: &Script);

	/// Provides an outpoint which must be watched for, providing any transactions which spend the
	/// given outpoint.
	fn install_watch_outpoint(&self, outpoint: (Txid, u32), out_script: &Script);

	/// Indicates that a listener needs to see all transactions.
	fn watch_all_txn(&self);

	/// Gets the script and value in satoshis for a given unspent transaction output given a
	/// short_channel_id (aka unspent_tx_output_identier). For BTC/tBTC channels the top three
	/// bytes are the block height, the next 3 the transaction index within the block, and the
	/// final two the output within the transaction.
	fn get_chain_utxo(&self, genesis_hash: BlockHash, unspent_tx_output_identifier: u64) -> Result<(Script, u64), ChainError>;

	/// Gets the list of transaction indices within a given block that the ChainWatchInterface is
	/// watching for.
<<<<<<< HEAD
	/// (C-not exported) due to tuples
	fn filter_block<'a>(&self, block: &'a Block) -> (Vec<&'a Transaction>, Vec<u32>);
=======
	fn filter_block(&self, block: &Block) -> Vec<u32>;
>>>>>>> c33d0d60

	/// Returns a usize that changes when the ChainWatchInterface's watched data is modified.
	/// Users of `filter_block` should pre-save a copy of `reentered`'s return value and use it to
	/// determine whether they need to re-filter a given block.
	fn reentered(&self) -> usize;
}

/// An interface to send a transaction to the Bitcoin network.
pub trait BroadcasterInterface: Sync + Send {
	/// Sends a transaction out to (hopefully) be mined.
	fn broadcast_transaction(&self, tx: &Transaction);
}

/// A trait indicating a desire to listen for events from the chain
pub trait ChainListener: Sync + Send {
	/// Notifies a listener that a block was connected.
	///
	/// The txn_matched array should be set to references to transactions which matched the
	/// relevant installed watch outpoints/txn, or the full set of transactions in the block.
	///
	/// Note that if txn_matched includes only matched transactions, and a new
	/// transaction/outpoint is watched during a block_connected call, the block *must* be
	/// re-scanned with the new transaction/outpoints and block_connected should be called
	/// again with the same header and (at least) the new transactions.
	///
	/// Note that if non-new transaction/outpoints are be registered during a call, a second call
	/// *must not* happen.
	///
	/// This also means those counting confirmations using block_connected callbacks should watch
	/// for duplicate headers and not count them towards confirmations!
	/// (C-not exported) due to slice
	fn block_connected(&self, header: &BlockHeader, height: u32, txn_matched: &[&Transaction], indexes_of_txn_matched: &[u32]);
	/// Notifies a listener that a block was disconnected.
	/// Unlike block_connected, this *must* never be called twice for the same disconnect event.
	/// Height must be the one of the block which was disconnected (not new height of the best chain)
	fn block_disconnected(&self, header: &BlockHeader, disconnected_height: u32);
}

/// An enum that represents the speed at which we want a transaction to confirm used for feerate
/// estimation.
pub enum ConfirmationTarget {
	/// We are happy with this transaction confirming slowly when feerate drops some.
	Background,
	/// We'd like this transaction to confirm without major delay, but 12-18 blocks is fine.
	Normal,
	/// We'd like this transaction to confirm in the next few blocks.
	HighPriority,
}

/// A trait which should be implemented to provide feerate information on a number of time
/// horizons.
///
/// Note that all of the functions implemented here *must* be reentrant-safe (obviously - they're
/// called from inside the library in response to ChainListener events, P2P events, or timer
/// events).
pub trait FeeEstimator: Sync + Send {
	/// Gets estimated satoshis of fee required per 1000 Weight-Units.
	///
	/// Must be no smaller than 253 (ie 1 satoshi-per-byte rounded up to ensure later round-downs
	/// don't put us below 1 satoshi-per-byte).
	///
	/// This translates to:
	///  * satoshis-per-byte * 250
	///  * ceil(satoshis-per-kbyte / 4)
	fn get_est_sat_per_1000_weight(&self, confirmation_target: ConfirmationTarget) -> u64;
}

/// Minimum relay fee as required by bitcoin network mempool policy.
pub const MIN_RELAY_FEE_SAT_PER_1000_WEIGHT: u64 = 4000;

/// Utility for tracking registered txn/outpoints and checking for matches
#[cfg_attr(test, derive(PartialEq))]
pub struct ChainWatchedUtil {
	watch_all: bool,

	// We are more conservative in matching during testing to ensure everything matches *exactly*,
	// even though during normal runtime we take more optimized match approaches...
	#[cfg(test)]
	watched_txn: HashSet<(Txid, Script)>,
	#[cfg(not(test))]
	watched_txn: HashSet<Script>,

	watched_outpoints: HashSet<(Txid, u32)>,
}

impl ChainWatchedUtil {
	/// Constructs an empty (watches nothing) ChainWatchedUtil
	pub fn new() -> Self {
		Self {
			watch_all: false,
			watched_txn: HashSet::new(),
			watched_outpoints: HashSet::new(),
		}
	}

	/// Registers a tx for monitoring, returning true if it was a new tx and false if we'd already
	/// been watching for it.
	pub fn register_tx(&mut self, txid: &Txid, script_pub_key: &Script) -> bool {
		if self.watch_all { return false; }
		#[cfg(test)]
		{
			self.watched_txn.insert((txid.clone(), script_pub_key.clone()))
		}
		#[cfg(not(test))]
		{
			let _tx_unused = txid; // It's used in cfg(test), though
			self.watched_txn.insert(script_pub_key.clone())
		}
	}

	/// Registers an outpoint for monitoring, returning true if it was a new outpoint and false if
	/// we'd already been watching for it
	pub fn register_outpoint(&mut self, outpoint: (Txid, u32), _script_pub_key: &Script) -> bool {
		if self.watch_all { return false; }
		self.watched_outpoints.insert(outpoint)
	}

	/// Sets us to match all transactions, returning true if this is a new setting and false if
	/// we'd already been set to match everything.
	pub fn watch_all(&mut self) -> bool {
		if self.watch_all { return false; }
		self.watch_all = true;
		true
	}

	/// Checks if a given transaction matches the current filter.
	pub fn does_match_tx(&self, tx: &Transaction) -> bool {
		if self.watch_all {
			return true;
		}
		for out in tx.output.iter() {
			#[cfg(test)]
			for &(ref txid, ref script) in self.watched_txn.iter() {
				if *script == out.script_pubkey {
					if tx.txid() == *txid {
						return true;
					}
				}
			}
			#[cfg(not(test))]
			for script in self.watched_txn.iter() {
				if *script == out.script_pubkey {
					return true;
				}
			}
		}
		for input in tx.input.iter() {
			for outpoint in self.watched_outpoints.iter() {
				let &(outpoint_hash, outpoint_index) = outpoint;
				if outpoint_hash == input.previous_output.txid && outpoint_index == input.previous_output.vout {
					return true;
				}
			}
		}
		false
	}
}

/// BlockNotifierArc is useful when you need a BlockNotifier that points to ChainListeners with
/// static lifetimes, e.g. when you're using lightning-net-tokio (since tokio::spawn requires
/// parameters with static lifetimes). Other times you can afford a reference, which is more
/// efficient, in which case BlockNotifierRef is a more appropriate type. Defining these type
/// aliases prevents issues such as overly long function definitions.
/// (C-not exported)
pub type BlockNotifierArc<C> = Arc<BlockNotifier<'static, Arc<ChainListener>, C>>;

/// BlockNotifierRef is useful when you want a BlockNotifier that points to ChainListeners
/// with nonstatic lifetimes. This is useful for when static lifetimes are not needed. Nonstatic
/// lifetimes are more efficient but less flexible, and should be used by default unless static
/// lifetimes are required, e.g. when you're using lightning-net-tokio (since tokio::spawn
/// requires parameters with static lifetimes), in which case BlockNotifierArc is a more
/// appropriate type. Defining these type aliases for common usages prevents issues such as
/// overly long function definitions.
pub type BlockNotifierRef<'a, C> = BlockNotifier<'a, &'a ChainListener, C>;

/// Utility for notifying listeners about new blocks, and handling block rescans if new watch
/// data is registered.
///
/// Rather than using a plain BlockNotifier, it is preferable to use either a BlockNotifierArc
/// or a BlockNotifierRef for conciseness. See their documentation for more details, but essentially
/// you should default to using a BlockNotifierRef, and use a BlockNotifierArc instead when you
/// require ChainListeners with static lifetimes, such as when you're using lightning-net-tokio.
pub struct BlockNotifier<'a, CL: Deref + 'a, C: Deref>
		where CL::Target: ChainListener + 'a, C::Target: ChainWatchInterface {
	listeners: Mutex<Vec<CL>>,
	chain_monitor: C,
	phantom: PhantomData<&'a ()>,
}

impl<'a, CL: Deref + 'a, C: Deref> BlockNotifier<'a, CL, C>
		where CL::Target: ChainListener + 'a, C::Target: ChainWatchInterface {
	/// Constructs a new BlockNotifier without any listeners.
	pub fn new(chain_monitor: C) -> BlockNotifier<'a, CL, C> {
		BlockNotifier {
			listeners: Mutex::new(Vec::new()),
			chain_monitor,
			phantom: PhantomData,
		}
	}

	/// Register the given listener to receive events.
	pub fn register_listener(&self, listener: CL) {
		let mut vec = self.listeners.lock().unwrap();
		vec.push(listener);
	}
	/// Unregister the given listener to no longer
	/// receive events.
	///
	/// If the same listener is registered multiple times, unregistering
	/// will remove ALL occurrences of that listener. Comparison is done using
	/// the pointer returned by the Deref trait implementation.
	/// (C-not exported) because the equality check would always fail
	pub fn unregister_listener(&self, listener: CL) {
		let mut vec = self.listeners.lock().unwrap();
		// item is a ref to an abstract thing that dereferences to a ChainListener,
		// so dereference it twice to get the ChainListener itself
		vec.retain(|item | !ptr::eq(&(**item), &(*listener)));
	}

	/// Notify listeners that a block was connected given a full, unfiltered block.
	///
	/// Handles re-scanning the block and calling block_connected again if listeners register new
	/// watch data during the callbacks for you (see ChainListener::block_connected for more info).
	pub fn block_connected(&self, block: &Block, height: u32) {
		let mut reentered = true;
		while reentered {
			let matched_indexes = self.chain_monitor.filter_block(block);
			let mut matched_txn = Vec::new();
			for index in matched_indexes.iter() {
				matched_txn.push(&block.txdata[*index as usize]);
			}
			reentered = self.block_connected_checked(&block.header, height, matched_txn.as_slice(), matched_indexes.as_slice());
		}
	}

	/// Notify listeners that a block was connected, given pre-filtered list of transactions in the
	/// block which matched the filter (probably using does_match_tx).
	///
	/// Returns true if notified listeners registered additional watch data (implying that the
	/// block must be re-scanned and this function called again prior to further block_connected
	/// calls, see ChainListener::block_connected for more info).
	/// (C-not exported) due to slice
	pub fn block_connected_checked(&self, header: &BlockHeader, height: u32, txn_matched: &[&Transaction], indexes_of_txn_matched: &[u32]) -> bool {
		let last_seen = self.chain_monitor.reentered();

		let listeners = self.listeners.lock().unwrap();
		for listener in listeners.iter() {
			listener.block_connected(header, height, txn_matched, indexes_of_txn_matched);
		}
		return last_seen != self.chain_monitor.reentered();
	}

	/// Notify listeners that a block was disconnected.
	pub fn block_disconnected(&self, header: &BlockHeader, disconnected_height: u32) {
		let listeners = self.listeners.lock().unwrap();
		for listener in listeners.iter() {
			listener.block_disconnected(&header, disconnected_height);
		}
	}
}

/// Utility to capture some common parts of ChainWatchInterface implementors.
///
/// Keeping a local copy of this in a ChainWatchInterface implementor is likely useful.
pub struct ChainWatchInterfaceUtil {
	network: Network,
	watched: Mutex<ChainWatchedUtil>,
	reentered: AtomicUsize,
}

// We only expose PartialEq in test since its somewhat unclear exactly what it should do and we're
// only comparing a subset of fields (essentially just checking that the set of things we're
// watching is the same).
#[cfg(test)]
impl PartialEq for ChainWatchInterfaceUtil {
	fn eq(&self, o: &Self) -> bool {
		self.network == o.network &&
		*self.watched.lock().unwrap() == *o.watched.lock().unwrap()
	}
}

/// Register listener
impl ChainWatchInterface for ChainWatchInterfaceUtil {
	fn install_watch_tx(&self, txid: &Txid, script_pub_key: &Script) {
		let mut watched = self.watched.lock().unwrap();
		if watched.register_tx(txid, script_pub_key) {
			self.reentered.fetch_add(1, Ordering::Relaxed);
		}
	}

	fn install_watch_outpoint(&self, outpoint: (Txid, u32), out_script: &Script) {
		let mut watched = self.watched.lock().unwrap();
		if watched.register_outpoint(outpoint, out_script) {
			self.reentered.fetch_add(1, Ordering::Relaxed);
		}
	}

	fn watch_all_txn(&self) {
		let mut watched = self.watched.lock().unwrap();
		if watched.watch_all() {
			self.reentered.fetch_add(1, Ordering::Relaxed);
		}
	}

	fn get_chain_utxo(&self, genesis_hash: BlockHash, _unspent_tx_output_identifier: u64) -> Result<(Script, u64), ChainError> {
		if genesis_hash != genesis_block(self.network).header.bitcoin_hash() {
			return Err(ChainError::NotWatched);
		}
		Err(ChainError::NotSupported)
	}

	fn filter_block(&self, block: &Block) -> Vec<u32> {
		let mut matched_index = Vec::new();
		{
			let watched = self.watched.lock().unwrap();
			for (index, transaction) in block.txdata.iter().enumerate() {
				if self.does_match_tx_unguarded(transaction, &watched) {
					matched_index.push(index as u32);
				}
			}
		}
		matched_index
	}

	fn reentered(&self) -> usize {
		self.reentered.load(Ordering::Relaxed)
	}
}

impl ChainWatchInterfaceUtil {
	/// Creates a new ChainWatchInterfaceUtil for the given network
	pub fn new(network: Network) -> ChainWatchInterfaceUtil {
		ChainWatchInterfaceUtil {
			network,
			watched: Mutex::new(ChainWatchedUtil::new()),
			reentered: AtomicUsize::new(1),
		}
	}

	/// Checks if a given transaction matches the current filter.
	pub fn does_match_tx(&self, tx: &Transaction) -> bool {
		let watched = self.watched.lock().unwrap();
		self.does_match_tx_unguarded (tx, &watched)
	}

	fn does_match_tx_unguarded(&self, tx: &Transaction, watched: &MutexGuard<ChainWatchedUtil>) -> bool {
		watched.does_match_tx(tx)
	}
}

#[cfg(test)]
mod tests {
	use ln::functional_test_utils::{create_chanmon_cfgs, create_node_cfgs};
	use super::{BlockNotifier, ChainListener};
	use std::ptr;

	#[test]
	fn register_listener_test() {
		let chanmon_cfgs = create_chanmon_cfgs(1);
		let node_cfgs = create_node_cfgs(1, &chanmon_cfgs);
		let block_notifier = BlockNotifier::new(node_cfgs[0].chain_monitor);
		assert_eq!(block_notifier.listeners.lock().unwrap().len(), 0);
		let listener = &node_cfgs[0].chan_monitor.simple_monitor as &ChainListener;
		block_notifier.register_listener(listener);
		let vec = block_notifier.listeners.lock().unwrap();
		assert_eq!(vec.len(), 1);
		let item = vec.first().clone().unwrap();
		assert!(ptr::eq(&(**item), &(*listener)));
	}

	#[test]
	fn unregister_single_listener_test() {
		let chanmon_cfgs = create_chanmon_cfgs(2);
		let node_cfgs = create_node_cfgs(2, &chanmon_cfgs);
		let block_notifier = BlockNotifier::new(node_cfgs[0].chain_monitor);
		let listener1 = &node_cfgs[0].chan_monitor.simple_monitor as &ChainListener;
		let listener2 = &node_cfgs[1].chan_monitor.simple_monitor as &ChainListener;
		block_notifier.register_listener(listener1);
		block_notifier.register_listener(listener2);
		let vec = block_notifier.listeners.lock().unwrap();
		assert_eq!(vec.len(), 2);
		drop(vec);
		block_notifier.unregister_listener(listener1);
		let vec = block_notifier.listeners.lock().unwrap();
		assert_eq!(vec.len(), 1);
		let item = vec.first().clone().unwrap();
		assert!(ptr::eq(&(**item), &(*listener2)));
	}

	#[test]
	fn unregister_single_listener_ref_test() {
		let chanmon_cfgs = create_chanmon_cfgs(2);
		let node_cfgs = create_node_cfgs(2, &chanmon_cfgs);
		let block_notifier = BlockNotifier::new(node_cfgs[0].chain_monitor);
		block_notifier.register_listener(&node_cfgs[0].chan_monitor.simple_monitor as &ChainListener);
		block_notifier.register_listener(&node_cfgs[1].chan_monitor.simple_monitor as &ChainListener);
		let vec = block_notifier.listeners.lock().unwrap();
		assert_eq!(vec.len(), 2);
		drop(vec);
		block_notifier.unregister_listener(&node_cfgs[0].chan_monitor.simple_monitor);
		let vec = block_notifier.listeners.lock().unwrap();
		assert_eq!(vec.len(), 1);
		let item = vec.first().clone().unwrap();
		assert!(ptr::eq(&(**item), &(*&node_cfgs[1].chan_monitor.simple_monitor)));
	}

	#[test]
	fn unregister_multiple_of_the_same_listeners_test() {
		let chanmon_cfgs = create_chanmon_cfgs(2);
		let node_cfgs = create_node_cfgs(2, &chanmon_cfgs);
		let block_notifier = BlockNotifier::new(node_cfgs[0].chain_monitor);
		let listener1 = &node_cfgs[0].chan_monitor.simple_monitor as &ChainListener;
		let listener2 = &node_cfgs[1].chan_monitor.simple_monitor as &ChainListener;
		block_notifier.register_listener(listener1);
		block_notifier.register_listener(listener1);
		block_notifier.register_listener(listener2);
		let vec = block_notifier.listeners.lock().unwrap();
		assert_eq!(vec.len(), 3);
		drop(vec);
		block_notifier.unregister_listener(listener1);
		let vec = block_notifier.listeners.lock().unwrap();
		assert_eq!(vec.len(), 1);
		let item = vec.first().clone().unwrap();
		assert!(ptr::eq(&(**item), &(*listener2)));
	}
}<|MERGE_RESOLUTION|>--- conflicted
+++ resolved
@@ -55,12 +55,7 @@
 
 	/// Gets the list of transaction indices within a given block that the ChainWatchInterface is
 	/// watching for.
-<<<<<<< HEAD
-	/// (C-not exported) due to tuples
-	fn filter_block<'a>(&self, block: &'a Block) -> (Vec<&'a Transaction>, Vec<u32>);
-=======
 	fn filter_block(&self, block: &Block) -> Vec<u32>;
->>>>>>> c33d0d60
 
 	/// Returns a usize that changes when the ChainWatchInterface's watched data is modified.
 	/// Users of `filter_block` should pre-save a copy of `reentered`'s return value and use it to
