//! Contains simple structs describing parts of transactions on the chain.

use bitcoin::hash_types::Txid;
use bitcoin::blockdata::transaction::OutPoint as BitcoinOutPoint;

/// A reference to a transaction output.
///
/// Differs from bitcoin::blockdata::transaction::OutPoint as the index is a u16 instead of u32
/// due to LN's restrictions on index values. Should reduce (possibly) unsafe conversions this way.
#[derive(Copy, Clone, PartialEq, Eq, PartialOrd, Ord, Debug, Hash)]
pub struct OutPoint {
	/// The referenced transaction's txid.
	pub txid: Txid,
	/// The index of the referenced output in its transaction's vout.
	pub index: u16,
}

impl OutPoint {
	/// Convert an `OutPoint` to a lightning channel id.
	pub fn to_channel_id(&self) -> [u8; 32] {
		let mut res = [0; 32];
		res[..].copy_from_slice(&self.txid[..]);
		res[30] ^= ((self.index >> 8) & 0xff) as u8;
		res[31] ^= ((self.index >> 0) & 0xff) as u8;
		res
	}

	/// Converts this OutPoint into the OutPoint field as used by rust-bitcoin
<<<<<<< HEAD
	/// (C-not exported)
=======
	/// (C-not exported) as the same type is used universally in the C bindings
>>>>>>> 3c62697e
	pub fn into_bitcoin_outpoint(self) -> BitcoinOutPoint {
		BitcoinOutPoint {
			txid: self.txid,
			vout: self.index as u32,
		}
	}
}

impl_writeable!(OutPoint, 0, { txid, index });

#[cfg(test)]
mod tests {
	use chain::transaction::OutPoint;

	use bitcoin::blockdata::transaction::Transaction;
	use bitcoin::consensus::encode;

	use hex;

	#[test]
	fn test_channel_id_calculation() {
		let tx: Transaction = encode::deserialize(&hex::decode("020000000001010e0adef48412e4361325ac1c6e36411299ab09d4f083b9d8ddb55fbc06e1b0c00000000000feffffff0220a1070000000000220020f81d95e040bd0a493e38bae27bff52fe2bb58b93b293eb579c01c31b05c5af1dc072cfee54a3000016001434b1d6211af5551905dc2642d05f5b04d25a8fe80247304402207f570e3f0de50546aad25a872e3df059d277e776dda4269fa0d2cc8c2ee6ec9a022054e7fae5ca94d47534c86705857c24ceea3ad51c69dd6051c5850304880fc43a012103cb11a1bacc223d98d91f1946c6752e358a5eb1a1c983b3e6fb15378f453b76bd00000000").unwrap()[..]).unwrap();
		assert_eq!(&OutPoint {
			txid: tx.txid(),
			index: 0
		}.to_channel_id(), &hex::decode("3e88dd7165faf7be58b3c5bb2c9c452aebef682807ea57080f62e6f6e113c25e").unwrap()[..]);
		assert_eq!(&OutPoint {
			txid: tx.txid(),
			index: 1
		}.to_channel_id(), &hex::decode("3e88dd7165faf7be58b3c5bb2c9c452aebef682807ea57080f62e6f6e113c25f").unwrap()[..]);
	}
}<|MERGE_RESOLUTION|>--- conflicted
+++ resolved
@@ -26,11 +26,7 @@
 	}
 
 	/// Converts this OutPoint into the OutPoint field as used by rust-bitcoin
-<<<<<<< HEAD
-	/// (C-not exported)
-=======
 	/// (C-not exported) as the same type is used universally in the C bindings
->>>>>>> 3c62697e
 	pub fn into_bitcoin_outpoint(self) -> BitcoinOutPoint {
 		BitcoinOutPoint {
 			txid: self.txid,
