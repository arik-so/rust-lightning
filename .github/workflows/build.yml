name: Continuous Integration Checks

on: [push, pull_request]

jobs:
  build:
    strategy:
      matrix:
        toolchain: [ stable,
                     beta,
                     # 1.22.0 is MSRV for rust-lightning in general:
                     1.22.0,
                     # 1.34.2 is Debian stable
                     1.34.2,
                     # 1.39.0 is MSRV for lightning-net-tokio and generates coverage
                     1.39.0]
        include:
          - toolchain: stable
            build-net-tokio: true
            build-bindings: true
          - toolchain: beta
            build-net-tokio: true
            build-bindings: true
          - toolchain: 1.39.0
            build-net-tokio: true
            build-bindings: true
            coverage: true
          - toolchain: 1.34.2
            build-bindings: true
    runs-on: ubuntu-latest
    steps:
      - name: Checkout source code
        uses: actions/checkout@v2
      - name: Install Rust ${{ matrix.toolchain }} toolchain
        uses: actions-rs/toolchain@v1
        with:
          toolchain: ${{ matrix.toolchain }}
          override: true
          profile: minimal
      - name: Build on Rust ${{ matrix.toolchain }} with net-tokio
        if: matrix.build-net-tokio
        run: RUSTFLAGS="-C link-dead-code" cargo build --verbose --color always
      - name: Build on Rust ${{ matrix.toolchain }}
        if: "! matrix.build-net-tokio"
        run: RUSTFLAGS="-C link-dead-code" cargo build --verbose  --color always -p lightning
      - name: Build bindings on Rust ${{ matrix.toolchain }}
        if: matrix.build-bindings
        run: RUSTFLAGS="-C link-dead-code" cargo build --verbose  --color always -p lightning-c-bindings
      - name: Test on Rust ${{ matrix.toolchain }} with net-tokio
        if: matrix.build-net-tokio
        run: RUSTFLAGS="-C link-dead-code" cargo test --verbose --color always
      - name: Test on Rust ${{ matrix.toolchain }}
        if: "! matrix.build-net-tokio"
        run: RUSTFLAGS="-C link-dead-code" cargo test --verbose --color always  -p lightning
      - name: Install deps for kcov
        if: matrix.coverage
        run: |
          sudo apt-get update
          sudo apt-get -y install binutils-dev libcurl4-openssl-dev zlib1g-dev libdw-dev libiberty-dev
      - name: Install kcov
        if: matrix.coverage
        run: |
          wget https://github.com/SimonKagstrom/kcov/archive/master.tar.gz
          tar xzf master.tar.gz
          cd kcov-master && mkdir build && cd build
          cmake ..
          make
          make install DESTDIR=../../kcov-build
          cd ../.. && rm -rf kcov-master master.tar.gz
      - name: Generate coverage report
        if: matrix.coverage
        run: |
          for file in target/debug/lightning-*; do
            [ -x "${file}" ] || continue;
            mkdir -p "target/cov/$(basename $file)";
            ./kcov-build/usr/local/bin/kcov --exclude-pattern=/.cargo,/usr/lib --verify "target/cov/$(basename $file)" "$file";
          done
      - name: Upload coverage
        if: matrix.coverage
        uses: codecov/codecov-action@v1
        with:
          fail_ci_if_error: true

  fuzz:
    runs-on: ubuntu-latest
    env:
      TOOLCHAIN: stable
    steps:
      - name: Checkout source code
        uses: actions/checkout@v2
      - name: Install Rust ${{ env.TOOLCHAIN }} toolchain
        uses: actions-rs/toolchain@v1
        with:
          toolchain: ${{ env.TOOLCHAIN }}
          override: true
          profile: minimal
      - name: Install dependencies for honggfuzz
        run: |
          sudo apt-get update
          sudo apt-get -y install build-essential binutils-dev libunwind-dev
      - name: Sanity check fuzz targets on Rust ${{ env.TOOLCHAIN }}
        run: cd fuzz && cargo test --verbose --color always
      - name: Run fuzzers
        run: cd fuzz && ./ci-fuzz.sh

  check_bindings:
    runs-on: ubuntu-latest
    env:
      TOOLCHAIN: stable
    steps:
      - name: Checkout source code
        uses: actions/checkout@v2
      - name: Install Rust ${{ env.TOOLCHAIN }} toolchain
        uses: actions-rs/toolchain@v1
        with:
          toolchain: ${{ env.TOOLCHAIN }}
          override: true
          profile: minimal
      - name: Install cbindgen
        run: cargo install --force cbindgen
      - name: Rebuild bindings, and check the sample app builds + links
        run: ./genbindings.sh
      - name: Check that the latest bindings are in git
        run: |
          if [ "$(git diff)" != "" ]; then
            git diff
            # cbindgen's bindings output order can be FS-dependant, so check that the lines are all the same:
            mv lightning-c-bindings/include/lightning.h lightning-c-bindings/include/lightning.h.new
            git checkout lightning-c-bindings/include/lightning.h
            cat lightning-c-bindings/include/lightning.h | sort > lightning-c-bindings/include/lightning.h.sorted
            cat lightning-c-bindings/include/lightning.h.new | sort > lightning-c-bindings/include/lightning.h.new.sorted
<<<<<<< HEAD
            [ "$(diff lightning-c-bindings/include/lightning.h.sorted lightning-c-bindings/include/lightning.h.new.sorted)" != "" ] && exit 2
=======
            mv lightning-c-bindings/include/lightningpp.hpp lightning-c-bindings/include/lightningpp.hpp.new
            git checkout lightning-c-bindings/include/lightningpp.hpp
            cat lightning-c-bindings/include/lightningpp.hpp | sort > lightning-c-bindings/include/lightningpp.hpp.sorted
            cat lightning-c-bindings/include/lightningpp.hpp.new | sort > lightning-c-bindings/include/lightningpp.hpp.new.sorted
            [ "$(diff lightning-c-bindings/include/lightning.h.sorted lightning-c-bindings/include/lightning.h.new.sorted)" != "" ] && exit 2
            [ "$(diff lightning-c-bindings/include/lightningpp.hpp.sorted lightning-c-bindings/include/lightningpp.hpp.new.sorted)" != "" ] && exit 3
>>>>>>> 6c0d2580
            [ "$(git diff)" != "" ] && exit 1
          fi<|MERGE_RESOLUTION|>--- conflicted
+++ resolved
@@ -129,15 +129,11 @@
             git checkout lightning-c-bindings/include/lightning.h
             cat lightning-c-bindings/include/lightning.h | sort > lightning-c-bindings/include/lightning.h.sorted
             cat lightning-c-bindings/include/lightning.h.new | sort > lightning-c-bindings/include/lightning.h.new.sorted
-<<<<<<< HEAD
-            [ "$(diff lightning-c-bindings/include/lightning.h.sorted lightning-c-bindings/include/lightning.h.new.sorted)" != "" ] && exit 2
-=======
             mv lightning-c-bindings/include/lightningpp.hpp lightning-c-bindings/include/lightningpp.hpp.new
             git checkout lightning-c-bindings/include/lightningpp.hpp
             cat lightning-c-bindings/include/lightningpp.hpp | sort > lightning-c-bindings/include/lightningpp.hpp.sorted
             cat lightning-c-bindings/include/lightningpp.hpp.new | sort > lightning-c-bindings/include/lightningpp.hpp.new.sorted
             [ "$(diff lightning-c-bindings/include/lightning.h.sorted lightning-c-bindings/include/lightning.h.new.sorted)" != "" ] && exit 2
             [ "$(diff lightning-c-bindings/include/lightningpp.hpp.sorted lightning-c-bindings/include/lightningpp.hpp.new.sorted)" != "" ] && exit 3
->>>>>>> 6c0d2580
             [ "$(git diff)" != "" ] && exit 1
           fi