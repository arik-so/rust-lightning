name: Continuous Integration Checks

on: [push, pull_request]

jobs:
  build:
    strategy:
      matrix:
        toolchain: [ stable,
                     beta,
                     # 1.22.0 is MSRV for rust-lightning in general:
                     1.22.0,
                     # 1.34.2 is Debian stable
                     1.34.2,
                     # 1.39.0 is MSRV for lightning-net-tokio and generates coverage
                     1.39.0]
        include:
          - toolchain: stable
            build-net-tokio: true
            build-bindings: true
          - toolchain: beta
            build-net-tokio: true
            build-bindings: true
          - toolchain: 1.39.0
            build-net-tokio: true
            build-bindings: true
            coverage: true
          - toolchain: 1.34.2
            build-bindings: true
    runs-on: ubuntu-latest
    steps:
      - name: Checkout source code
        uses: actions/checkout@v2
      - name: Install Rust ${{ matrix.toolchain }} toolchain
        uses: actions-rs/toolchain@v1
        with:
          toolchain: ${{ matrix.toolchain }}
          override: true
          profile: minimal
      - name: Build on Rust ${{ matrix.toolchain }} with net-tokio
        if: matrix.build-net-tokio
        run: RUSTFLAGS="-C link-dead-code" cargo build --verbose --color always
      - name: Build on Rust ${{ matrix.toolchain }}
        if: "! matrix.build-net-tokio"
        run: RUSTFLAGS="-C link-dead-code" cargo build --verbose  --color always -p lightning
      - name: Build bindings on Rust ${{ matrix.toolchain }}
        if: matrix.build-bindings
        run: RUSTFLAGS="-C link-dead-code" cargo build --verbose  --color always -p lightning-c-bindings
      - name: Test on Rust ${{ matrix.toolchain }} with net-tokio
        if: matrix.build-net-tokio
        run: RUSTFLAGS="-C link-dead-code" cargo test --verbose --color always
      - name: Test on Rust ${{ matrix.toolchain }}
        if: "! matrix.build-net-tokio"
        run: RUSTFLAGS="-C link-dead-code" cargo test --verbose --color always  -p lightning
      - name: Install deps for kcov
        if: matrix.coverage
        run: |
          sudo apt-get update
          sudo apt-get -y install binutils-dev libcurl4-openssl-dev zlib1g-dev libdw-dev libiberty-dev
      - name: Install kcov
        if: matrix.coverage
        run: |
          wget https://github.com/SimonKagstrom/kcov/archive/master.tar.gz
          tar xzf master.tar.gz
          cd kcov-master && mkdir build && cd build
          cmake ..
          make
          make install DESTDIR=../../kcov-build
          cd ../.. && rm -rf kcov-master master.tar.gz
      - name: Generate coverage report
        if: matrix.coverage
        run: |
          for file in target/debug/lightning-*; do
            [ -x "${file}" ] || continue;
            mkdir -p "target/cov/$(basename $file)";
            ./kcov-build/usr/local/bin/kcov --exclude-pattern=/.cargo,/usr/lib --verify "target/cov/$(basename $file)" "$file";
          done
      - name: Upload coverage
        if: matrix.coverage
        uses: codecov/codecov-action@v1
        with:
          fail_ci_if_error: true

  fuzz:
    runs-on: ubuntu-latest
    env:
      TOOLCHAIN: stable
    steps:
      - name: Checkout source code
        uses: actions/checkout@v2
      - name: Install Rust ${{ env.TOOLCHAIN }} toolchain
        uses: actions-rs/toolchain@v1
        with:
          toolchain: ${{ env.TOOLCHAIN }}
          override: true
          profile: minimal
      - name: Install dependencies for honggfuzz
        run: |
          sudo apt-get update
          sudo apt-get -y install build-essential binutils-dev libunwind-dev
      - name: Sanity check fuzz targets on Rust ${{ env.TOOLCHAIN }}
        run: cd fuzz && cargo test --verbose --color always
      - name: Run fuzzers
        run: cd fuzz && ./ci-fuzz.sh

  check_bindings:
    runs-on: ubuntu-latest
    env:
      TOOLCHAIN: stable
    steps:
      - name: Checkout source code
        uses: actions/checkout@v2
      - name: Install Rust ${{ env.TOOLCHAIN }} toolchain
        uses: actions-rs/toolchain@v1
        with:
          toolchain: ${{ env.TOOLCHAIN }}
          override: true
          profile: minimal
<<<<<<< HEAD
=======
      - name: Install Valgrind
        run: |
          sudo apt-get update
          sudo apt-get -y install valgrind
>>>>>>> fa3e60bc
      - name: Install cbindgen
        run: cargo install --force cbindgen
      - name: Rebuild bindings, and check the sample app builds + links
        run: ./genbindings.sh
      - name: Check that the latest bindings are in git
        run: |
          if [ "$(git diff)" != "" ]; then
            git diff
            # cbindgen's bindings output order can be FS-dependant, so check that the lines are all the same:
            mv lightning-c-bindings/include/lightning.h lightning-c-bindings/include/lightning.h.new
            git checkout lightning-c-bindings/include/lightning.h
            cat lightning-c-bindings/include/lightning.h | sort > lightning-c-bindings/include/lightning.h.sorted
            cat lightning-c-bindings/include/lightning.h.new | sort > lightning-c-bindings/include/lightning.h.new.sorted
            mv lightning-c-bindings/include/lightningpp.hpp lightning-c-bindings/include/lightningpp.hpp.new
            git checkout lightning-c-bindings/include/lightningpp.hpp
            cat lightning-c-bindings/include/lightningpp.hpp | sort > lightning-c-bindings/include/lightningpp.hpp.sorted
            cat lightning-c-bindings/include/lightningpp.hpp.new | sort > lightning-c-bindings/include/lightningpp.hpp.new.sorted
            [ "$(diff lightning-c-bindings/include/lightning.h.sorted lightning-c-bindings/include/lightning.h.new.sorted)" != "" ] && exit 2
            [ "$(diff lightning-c-bindings/include/lightningpp.hpp.sorted lightning-c-bindings/include/lightningpp.hpp.new.sorted)" != "" ] && exit 3
            [ "$(git diff)" != "" ] && exit 1
          fi<|MERGE_RESOLUTION|>--- conflicted
+++ resolved
@@ -116,13 +116,10 @@
           toolchain: ${{ env.TOOLCHAIN }}
           override: true
           profile: minimal
-<<<<<<< HEAD
-=======
       - name: Install Valgrind
         run: |
           sudo apt-get update
           sudo apt-get -y install valgrind
->>>>>>> fa3e60bc
       - name: Install cbindgen
         run: cargo install --force cbindgen
       - name: Rebuild bindings, and check the sample app builds + links
